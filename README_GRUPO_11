--- conflicted
+++ resolved
@@ -1,19 +1,12 @@
-<<<<<<< HEAD
 
 ## ¿Por qué el grupo escogió este repositorio?
 
-=======
->>>>>>> c6c61a73
 #¿Cúal es la utilidad que tiene Zap?
 Su utilidad se encuentra en la automatización de la detección de vulnerabilidades emergentes como inyección SQL, XSS y configuraciones inseguras, mientras se desarrollan o testean las aplicaciones. 
 Además, ofrece funciones robustas para análisis manual gracias a su proxy interceptador, proporcionando flexibilidad y profundidad en el testeo de seguridad.
 Su modelo colaborativo como parte de la comunidad OWASP y su presencia en GitHub como un proyecto activo y accesible para contribuciones permiten mantener una evolución continua del código. Esto lo convierte en una herramienta técnica eficaz, tanto en entornos educativos como en equipos profesionales de seguridad que buscan una solución flexible, extendible y con respaldo comunitario.
 (https://github.com/zaproxy/zaproxy/blob/main/README.md)
 
-<<<<<<< HEAD
-
-=======
->>>>>>> c6c61a73
 # ¿Por qué el grupo escogió este repositorio?
 
 El grupo seleccionó el repositorio Zaproxy (Zed Attack Proxy) porque constituye una herramienta madura y reconocida en el ámbito de la ciberseguridad, especialmente en pruebas de aplicaciones web. ZAP se distingue por su capacidad de realizar escaneos activos y pasivos, lo que permite identificar vulnerabilidades críticas como inyección SQL, cross-site scripting (XSS) y fallos de control de acceso. 
