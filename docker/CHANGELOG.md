# Changelog
All notable changes to the docker containers will be documented in this file.

### 2021-10-05
<<<<<<< HEAD
 - The base directory path `/zap/wrk` can now be configured using the new environment variable `ZAP_BASE_DIR`.
=======
 - Fixed bug which caused the baseline scan to fail if a read-only mapped drive was used.

### 2021-09-21
 - Updated the Baseline scan to use the Automation Framework for the "-c config_file" and "-u config_url" options.

### 2021-09-16
 - Updated to use Webswing 21.1.5

### 2021-09-15
 - Added /zap/container file to make it easier to detect if we are running in a container like docker.

### 2021-08-11
 - Changed to enable integration tests, inc enabling the AF for the baseline `-c` option if the `--auto` flag is used before it.
 - Added Automation Framework support for * OUTOFSCOPE baseline config file option.

### 2021-07-08
 - Changed to use user's home directory for the Automation Framework files so it will work for any user

### 2021-07-05
 - Updated the baseline to use the Automation Framework by default for common options

### 2021-06-11
 - Updated the baseline to optionally use the Automation Framework for common options

### 2021-05-05
 - Updated to use Webswing 21.1

### 2021-04-30
 - Alert_on_Unexpected_Content_Types.js > Added Content-Type text/yaml to the list of expected types.

### 2021-02-10
 - Check if messages being analyzed by API scan scripts are globally excluded or not.

### 2021-02-01
 - Allow more flexibility to specify ZAP command line options when using Webswing:
  - The default options stay as `-host 0.0.0.0 -port 8090` unless
  - You specify an env var `ZAP_WEBSWING_OPTS` in which case that replaces the defaults
  - If not then if a `/zap/wrk/owasp_zap_root_ca.key` file exists then this is loaded as the ZAP root cert
  - If not then if the `/zap/wrk` is writable then ZAP will output the public and private ZAP cert into that directory
  
### 2021-01-19
 - Python 3.5 is no longer supported.

### 2020-12-23
 - Update Webswing to download prod version if valid key supplied.
>>>>>>> 9858f70b

### 2020-12-16
 - Update Webswing to latest version (20.2.1) to work with newer Java versions.
 - Update Java in stable image to version 11.

### 2020-12-11
 - Add `target` parameter to `ajaxSpider.scan_as_user` call. Without it ajaxSpider crawls first included in a context URL and not a target which is set.

### 2020-12-02
 - Use `ARG` command (for `DEBIAN_FRONTEND`) instead of `ENV` so that the parameter does not persist after the build process has been completed.

### 2020-11-27
 - Move logging level of Params from `info` to `debug`, as it can contain sensitive data when authenticated scans are run.
 
### 2020-11-24
 - Add support for authenticated scans.

### 2020-11-19
 - Add zap_tune function (disable all tags and limit pscan alerts to 10), zap_tuned hook and disable recovery log.

### 2020-11-16
 - Update zap-api-scan.py to add support for GraphQL.

### 2020-10-13
 - Alert_on_Unexpected_Content_Types.js > Added Content-Type application/health+json to the list of expected types.
 
### 2020-09-18
 - Fail immediately if the spider scans were not started to provide better error message.

###  2020-08-28
 - Packaged scans will use the provided context when spidering and active scanning.

###  2020-08-27
 - Updated to use webswing 2.5.12

###  2020-08-03
 - Add `IS_CONTAINERIZED` environment variable to the container image, used in the python script to check for containerized environments (e.g. containerd) without relying on container runtime specific files.

###  2020-07-17
 - Make podman compatible

###  2020-05-20
 - Make docker stable use ubuntu 20.04

###  2020-05-13
 - Make `python` command use Python 3.

### 2020-05-12
 - Removed python 2, only python 3 will be supported going forward.

### 2020-04-27
- Add `application/vnd.api+json` to the list of expected API content types.

### 2020-04-08
- Changed zap-full-scan.py and zap-api-scan.py to include the -I option to ignore only warning used by zap-baseline-scan.py

### 2020-04-06
- Make API scan policy available to the root user, otherwise it would fail to start the active scan.

### 2020-04-01
- Changed live and weekly images to use Java 11.

### 2020-02-21
 - Changed zap-full-scan.py, zap-api-scan.py, and zap-baseline-scan.py to include the missing check for markdown file.

### 2020-02-07
 - Change zap-full-scan.py and zap-api-scan.py to be Python3 compatible

### 2020-01-22
 - Change `live`, `stable`, and `weekly` images to set the locale and lang to `C.UTF-8`,
 to improve interoperability with Python 3 (e.g. `zap-cli`).

### 2019-10-16
 - Added response code after each URL reported on standard out:

```
WARN-NEW: Web Browser XSS Protection Not Enabled [10016] x 4 
	https://www.example.com/ (200 OK)
	https://www.example.com/robots.txt (404 Not Found)
	https://www.example.com (200 OK)
	https://www.example.com/sitemap.xml (404 Not Found)
```

### 2019-10-01
 - Added Python3 and the pip3 version of ZAP in preparation for Python 2 EOL: https://www.python.org/dev/peps/pep-0373/

### 2019-09-05
 - Changed zap-full-scan.py to ignore example ascan rules

### 2019-06-18
 - Changed zap-full-scan.py to always include the active scan beta rules
 - Changed zap-full-scan.py to include the active scan alpha rules when the -a switch is used
 - Fixed ownership of all files in the /zap directory
 - Added this changelog<|MERGE_RESOLUTION|>--- conflicted
+++ resolved
@@ -2,9 +2,7 @@
 All notable changes to the docker containers will be documented in this file.
 
 ### 2021-10-05
-<<<<<<< HEAD
  - The base directory path `/zap/wrk` can now be configured using the new environment variable `ZAP_BASE_DIR`.
-=======
  - Fixed bug which caused the baseline scan to fail if a read-only mapped drive was used.
 
 ### 2021-09-21
@@ -50,7 +48,6 @@
 
 ### 2020-12-23
  - Update Webswing to download prod version if valid key supplied.
->>>>>>> 9858f70b
 
 ### 2020-12-16
  - Update Webswing to latest version (20.2.1) to work with newer Java versions.
