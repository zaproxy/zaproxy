--- conflicted
+++ resolved
@@ -1,12 +1,10 @@
 # Changelog
 All notable changes to the docker containers will be documented in this file.
 
-<<<<<<< HEAD
-=======
+
 ### 2020-12-02
  - Use `ARG` command (for `DEBIAN_FRONTEND`) instead of `ENV` so that the parameter does not persist after the build process has been completed.
 
->>>>>>> a864c4b3
 ### 2020-11-27
  - Move logging level of Params from `info` to `debug`, as it can contain sensitive data when authenticated scans are run.
  
