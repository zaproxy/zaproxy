#!/usr/bin/env python
# Zed Attack Proxy (ZAP) and its related class files.
#
# ZAP is an HTTP/HTTPS proxy for assessing web application security.
#
# Copyright 2016 ZAP Development Team
#
# Licensed under the Apache License, Version 2.0 (the "License");
# you may not use this file except in compliance with the License.
# You may obtain a copy of the License at
#
#   http://www.apache.org/licenses/LICENSE-2.0
#
# Unless required by applicable law or agreed to in writing, software
# distributed under the License is distributed on an "AS IS" BASIS,
# WITHOUT WARRANTIES OR CONDITIONS OF ANY KIND, either express or implied.
# See the License for the specific language governing permissions and
# limitations under the License.

# This script runs a baseline scan against a target URL using ZAP
#
# It can either be run 'standalone', in which case depends on
# https://pypi.python.org/pypi/python-owasp-zap-v2.4 and Docker, or it can be run
# inside one of the ZAP docker containers. It automatically detects if it is
# running in docker so the parameters are the same.
#
# By default it will spider the target URL for one minute, but you can change
# that via the -m parameter.
# It will then wait for the passive scanning to finish - how long that takes
# depends on the number of pages found.
# It will exit with codes of:
#	0:	Success
#	1:	At least 1 FAIL
#	2:	At least one WARN and no FAILs
#	3:	Any other failure
# By default all alerts found by ZAP will be treated as WARNings.
# You can use the -c or -u parameters to specify a configuration file to override
# this.
# You can generate a template configuration file using the -g parameter. You will
# then need to change 'WARN' to 'FAIL', 'INFO' or 'IGNORE' for the rules you want
# to be handled differently.
# You can also add your own messages for the rules by appending them after a tab
# at the end of each line.

import getopt
import json
import logging
import os
import os.path
import sys
import time
import yaml
from datetime import datetime
from pathlib import Path
from shutil import copyfile
from zapv2 import ZAPv2
from zap_common import *


config_dict = {}
config_msg = {}
out_of_scope_dict = {}
min_level = 0

# Pscan rules that aren't really relevant, e.g. the examples rules in the alpha set
ignore_scan_rules = ['-1', '50003', '60000', '60001']

# Pscan rules that are being addressed
in_progress_issues = {}

logging.basicConfig(level=logging.INFO, format='%(asctime)s %(message)s')
# Hide "Starting new HTTP connection" messages
logging.getLogger("requests").setLevel(logging.WARNING)


def usage():
    print('Usage: zap-baseline.py -t <target> [options]')
    print('    -t target         target URL including the protocol, e.g. https://www.example.com')
    print('Options:')
    print('    -h                print this help message')
    print('    -c config_file    config file to use to INFO, IGNORE or FAIL warnings')
    print('    -u config_url     URL of config file to use to INFO, IGNORE or FAIL warnings')
    print('    -g gen_file       generate default config file (all rules set to WARN)')
    print('    -m mins           the number of minutes to spider for (default 1)')
    print('    -r report_html    file to write the full ZAP HTML report')
    print('    -w report_md      file to write the full ZAP Wiki (Markdown) report')
    print('    -x report_xml     file to write the full ZAP XML report')
    print('    -J report_json    file to write the full ZAP JSON document')
    print('    -a                include the alpha passive scan rules as well')
    print('    -d                show debug messages')
    print('    -P                specify listen port')
    print('    -D secs           delay in seconds to wait for passive scanning ')
    print('    -i                default rules not in the config file to INFO')
    print('    -I                do not return failure on warning')
    print('    -j                use the Ajax spider in addition to the traditional one')
    print('    -l level          minimum level to show: PASS, IGNORE, INFO, WARN or FAIL, use with -s to hide example URLs')
    print('    -n context_file   context file which will be loaded prior to spidering the target')
    print('    -p progress_file  progress file which specifies issues that are being addressed')
    print('    -s                short output format - dont show PASSes or example URLs')
    print('    -T mins           max time in minutes to wait for ZAP to start and the passive scan to run')
    print('    -U user           username to use for authenticated scans - must be defined in the given context file')
    print('    -z zap_options    ZAP command line options e.g. -z "-config aaa=bbb -config ccc=ddd"')
    print('    --hook            path to python file that define your custom hooks')
    print('    --auto            use the automation framework if supported for the given parameters (this is now the default)')
    print('    --autooff         do not use the automation framework even if supported for the given parameters')
    print('    --updateAddons    update addons on run')
    print('')
    print('For more details see https://www.zaproxy.org/docs/docker/baseline-scan/')

    '''
    This script is in the process of being converted to use the Automation Framework.
    If you map a directory to /zap/wrk then the zap.yaml file generated will be copied to that directory.

    The following parameters are currently supported:

    -c config_file
    -u config_url
    -m mins
    -r report_html
    -w report_md
    -x report_xml
    -J report_json
    -a
    -d
    -P
    -I
    -j
    -s
    -T mins
    -z zap_options

    The following parameters are partially supported.
    If you specify the '--auto' flag _before_ using them then the Automation Framework will be used:

    Currently none.

    If any of the next set of parameters are used then the existing code will be used instead:

    -D secs           need new delay/sleep job
    -i                need to support config files
    -l level          ditto
    -n context file   will need full context support in the AF
    -p progress_file  need to support config files
    -U user           will need full context support in the AF
    --hook            will need scripting support in the AF
    -g gen_file       may never support
    --autooff         will never support, may remove at some point


    '''

def main(argv):
    global min_level
    global in_progress_issues
    cid = ''
    context_file = ''
    progress_file = ''
    config_file = ''
    config_url = ''
    generate = ''
    mins = 1
    port = 0
    detailed_output = True
    report_html = ''
    report_md = ''
    report_xml = ''
    report_json = ''
    target = ''
    zap_alpha = False
    info_unspecified = False
    ajax = False
    base_dir = ''
    zap_ip = 'localhost'
    zap_options = ''
    delay = 0
    timeout = 0
    ignore_warn = False
    hook_file = ''
    user = ''
    use_af = True
    af_supported = True
    af_override = False
    updates_addons = False

    pass_count = 0
    warn_count = 0
    fail_count = 0
    info_count = 0
    ignore_count = 0
    warn_inprog_count = 0
    fail_inprog_count = 0
    exception_raised = False
    debug = False

    try:
        opts, args = getopt.getopt(argv, "t:c:u:g:m:n:r:J:w:x:l:hdaijp:sz:P:D:T:IU:", ["hook=", "auto", "autooff", "updateAddons"])
    except getopt.GetoptError as exc:
        logging.warning('Invalid option ' + exc.opt + ' : ' + exc.msg)
        usage()
        sys.exit(3)

    for opt, arg in opts:
        if opt == '-h':
            usage()
            sys.exit(0)
        elif opt == '-t':
            target = arg
            logging.debug('Target: ' + target)
        elif opt == '-c':
            config_file = arg
        elif opt == '-u':
            config_url = arg
        elif opt == '-g':
            generate = arg
            af_supported = False
        elif opt == '-d':
            logging.getLogger().setLevel(logging.DEBUG)
            debug = True
        elif opt == '-m':
            mins = int(arg)
        elif opt == '-P':
            port = int(arg)
        elif opt == '-D':
            delay = int(arg)
            af_supported = False
        elif opt == '-n':
            context_file = arg
            af_supported = False
        elif opt == '-p':
            progress_file = arg
            af_supported = False
        elif opt == '-r':
            report_html = arg
        elif opt == '-J':
            report_json = arg
        elif opt == '-w':
            report_md = arg
        elif opt == '-x':
            report_xml = arg
        elif opt == '-a':
            zap_alpha = True
        elif opt == '-i':
            info_unspecified = True
            af_supported = False
        elif opt == '-I':
            ignore_warn = True
        elif opt == '-j':
            ajax = True
        elif opt == '-l':
            try:
                min_level = zap_conf_lvls.index(arg)
            except ValueError:
                logging.warning('Level must be one of ' + str(zap_conf_lvls))
                usage()
                sys.exit(3)
            af_supported = False
        elif opt == '-z':
            zap_options = arg
        elif opt == '-s':
            detailed_output = False
        elif opt == '-T':
            timeout = int(arg)
        elif opt == '-U':
            user = arg
            af_supported = False
        elif opt == '--hook':
            hook_file = arg
            af_supported = False
        elif opt == '--auto':
            use_af = True
            af_override = True
        elif opt == '--autooff':
            use_af = False
        elif opt == '--updateAddons':
            updates_addons = True

    check_zap_client_version()

    load_custom_hooks(hook_file)
    trigger_hook('cli_opts', opts)

    # Check target supplied and ok
    if len(target) == 0:
        usage()
        sys.exit(3)

    if not (target.startswith('http://') or target.startswith('https://')):
        logging.warning('Target must start with \'http://\' or \'https://\'')
        usage()
        sys.exit(3)

    if "-silent" in zap_options and zap_alpha:
        logging.warning('You cannot use the \'-a\' option with the ZAP \'-silent\' option')
        sys.exit(3)

    if running_in_docker():
        base_dir = '/zap/wrk/'
        if config_file or generate or report_html or report_xml or report_json or report_md or progress_file or context_file:
            # Check directory has been mounted
            if not os.path.exists(base_dir):
                logging.warning('A file based option has been specified but the directory \'/zap/wrk\' is not mounted ')
                usage()
                sys.exit(3)

    if user and not context_file:
        logging.warning('A context file must be specified (and include the user) if the user option is selected')
        usage()
        sys.exit(3)

    # Choose a random 'ephemeral' port and check its available if it wasn't specified with -P option
    if port == 0:
        port = get_free_port()

    logging.debug('Using port: ' + str(port))

    if config_file:
        # load config file from filestore
        config_file = os.path.join(base_dir, config_file)
        with open(config_file) as f:
            try:
                load_config(f, config_dict, config_msg, out_of_scope_dict)
            except ValueError as e:
                logging.warning("Failed to load config file " + config_file + " " + str(e))
                sys.exit(3)
    elif config_url:
        # load config file from url
        try:
            config_data = urlopen(config_url).read().decode('UTF-8').splitlines()
            load_config(config_data, config_dict, config_msg, out_of_scope_dict)
        except ValueError as e:
            logging.warning("Failed to read configs from " + config_url + " " + str(e))
            sys.exit(3)
        except:
            logging.warning('Failed to read configs from ' + config_url)
            sys.exit(3)

    if progress_file:
        # load progress file from filestore
        with open(os.path.join(base_dir, progress_file)) as f:
            progress = json.load(f)
            # parse into something more useful...
            # in_prog_issues = map of vulnid -> {object with everything in}
            for issue in progress["issues"]:
                if issue["state"] == "inprogress":
                    in_progress_issues[issue["id"]] = issue

    if running_in_docker():
        if use_af and af_supported:
            print('Using the Automation Framework')

            # Generate the yaml file
            home_dir = str(Path.home())
            yaml_file = os.path.join(home_dir, 'zap.yaml')
            summary_file = os.path.join(home_dir, 'zap_out.json')

            with open(yaml_file, 'w') as yf:

                # Add the top level to the scope for backwards compatibility
                top_levels = [ target ]
                if target.count('/') > 2:
                    # The url can include a valid path, but always reset to spider the host (backwards compatibility)
                    t2 = target[0:target.index('/', 8)+1]
                    if not t2 == target:
                        target = t2
                        top_levels.append(target)

                yaml.dump(get_af_env(top_levels, out_of_scope_dict, debug), yf)

                alertFilters = []

                # Handle id specific alertFilters - rules that apply to all IDs are excluded from the env
                for id in out_of_scope_dict:
                    if id != '*':
                        for regex in out_of_scope_dict[id]:
                            alertFilters.append({'ruleId': id, 'newRisk': 'False Positive', 'url': regex.pattern, 'urlRegex': True})

                jobs = [get_af_pscan_config()]

                if len(alertFilters) > 0:
                    jobs.append(get_af_alertFilter(alertFilters))

                jobs.append(get_af_spider(target, mins))

                if ajax:
                    jobs.append(get_af_spiderAjax(target, mins))

                jobs.append(get_af_pscan_wait(timeout))
                jobs.append(get_af_output_summary(('Short', 'Long')[detailed_output], summary_file, config_dict, config_msg))

                if report_html:
                    jobs.append(get_af_report('traditional-html', base_dir, report_html, 'ZAP Scanning Report', ''))

                if report_md:
                    jobs.append(get_af_report('traditional-md', base_dir, report_md, 'ZAP Scanning Report', ''))

                if report_xml:
                    jobs.append(get_af_report('traditional-xml', base_dir, report_xml, 'ZAP Scanning Report', ''))

                if report_json:
                    jobs.append(get_af_report('traditional-json', base_dir, report_json, 'ZAP Scanning Report', ''))

                yaml.dump({'jobs': jobs}, yf)

                if os.path.exists('/zap/wrk'):
                    yaml_copy_file = '/zap/wrk/zap.yaml'
                    try:
                        # Write the yaml file to the mapped directory, if there is one
                        copyfile(yaml_file, yaml_copy_file)
                    except OSError as err:
                        logging.warning('Unable to copy yaml file to ' + yaml_copy_file + ' ' + str(err))

            try:
<<<<<<< HEAD
                if "-silent" not in zap_options:
                    # Run ZAP inline to update the add-ons
                    install_opts = ['-addonupdate', '-addoninstall', 'pscanrulesBeta']
                    if zap_alpha:
                        install_opts.extend(['-addoninstall', 'pscanrulesAlpha'])

                    run_zap_inline(port, install_opts)

=======
                # Run ZAP inline to update the add-ons
                install_opts = ['-addoninstall', 'pscanrulesBeta']
                if zap_alpha:
                    install_opts.append('-addoninstall')
                    install_opts.append('pscanrulesAlpha')
                if updates_addons:
                    install_opts.append('-addonupdate')
            
                run_zap_inline(port, install_opts)
                
>>>>>>> 58390721
                # Run ZAP inline with the yaml file
                params = ['-autorun', yaml_file]

                add_zap_options(params, zap_options)

                out = run_zap_inline(port, params)

                ignore_strs = ["Found Java version", "Available memory", "Using JVM args", "Add-on already installed", "[main] INFO",
                               "Automation plan succeeded"]

                for line in out.splitlines():
                    if any(x in line for x in ignore_strs):
                        continue
                    print(line)

            except OSError:
                logging.warning('Failed to start ZAP :(')
                sys.exit(3)

            # Read the status file to find out what code we should exit with
            if not os.path.isfile(summary_file):
                logging.warning('Failed to access summary file ' + summary_file)
                sys.exit(3)

            try:
                with open(summary_file) as f:
                    summary_data = json.load(f)

                    if summary_data['fail'] > 0:
                        sys.exit(1)
                    elif (not ignore_warn) and summary_data['warn'] > 0:
                        sys.exit(2)
                    elif summary_data['pass'] > 0:
                        sys.exit(0)
                    else:
                        sys.exit(3)
            except IOError:
                logging.warning('Failed to read summary file ' + summary_file)

            sys.exit(3)

        else:
            try:
<<<<<<< HEAD
                params = ['-config', 'spider.maxDuration=' + str(mins)]

                if "-silent" not in zap_options:
                    params.append('-addonupdate')
                    # In case we're running in the stable container
                    params.extend(['-addoninstall', 'pscanrulesBeta'])

                    if zap_alpha:
                        params.extend(['-addoninstall', 'pscanrulesAlpha'])

=======
                params = [
                          '-config', 'spider.maxDuration=' + str(mins),
                          '-addoninstall', 'pscanrulesBeta']  # In case we're running in the stable container
                if zap_alpha:
                    params.append('-addoninstall')
                    params.append('pscanrulesAlpha')
                if not updates_addons:
                    params.append('-silent')
                else:
                    params.append('-addonupdate')
    
>>>>>>> 58390721
                add_zap_options(params, zap_options)

                start_zap(port, params)

            except OSError:
                logging.warning('Failed to start ZAP :(')
                sys.exit(3)

    else:
        # Not running in docker, so start one
        mount_dir = ''
        if context_file:
            mount_dir = os.path.dirname(os.path.abspath(context_file))

<<<<<<< HEAD

        params = ['-config', 'spider.maxDuration=' + str(mins)]

        if "-silent" not in zap_options:
            params.append('-addonupdate')

            if (zap_alpha):
                params.extend(['-addoninstall', 'pscanrulesAlpha'])
=======
        params = [
                '-config', 'spider.maxDuration=' + str(mins),]

        if (zap_alpha):
            params.extend(['-addoninstall', 'pscanrulesAlpha'])
        if (updates_addons):
            params.extend(['-addonupdate'])
>>>>>>> 58390721

        add_zap_options(params, zap_options)

        try:
            cid = start_docker_zap('owasp/zap2docker-weekly', port, params, mount_dir)
            zap_ip = ipaddress_for_cid(cid)
            logging.debug('Docker ZAP IP Addr: ' + zap_ip)
        except Exception as error:
            logging.warning('Failed to start ZAP in docker')
            logging.warning(error)
            sys.exit(3)

    try:
        zap = ZAPv2(proxies={'http': 'http://' + zap_ip + ':' + str(port), 'https': 'http://' + zap_ip + ':' + str(port)})

        wait_for_zap_start(zap, timeout * 60)
        trigger_hook('zap_started', zap, target)

        # Make suitable performance tweaks for running in this environment
        zap_tune(zap)
        trigger_hook('zap_tuned', zap)

        if context_file:
            # handle the context file, cant use base_dir as it might not have been set up
            zap_import_context(zap, os.path.join('/zap/wrk/', context_file))
            if (user):
                zap_set_scan_user(zap, user)

        zap_access_target(zap, target)

        if target.count('/') > 2:
            # The url can include a valid path, but always reset to spider the host
            target = target[0:target.index('/', 8)+1]

        time.sleep(2)

        # Spider target
        zap_spider(zap, target)

        if (ajax):
            zap_ajax_spider(zap, target, mins)

        if (delay):
            start_scan = datetime.now()
            while ((datetime.now() - start_scan).seconds < delay):
                time.sleep(5)
                logging.debug('Delay passive scan check ' + str(delay - (datetime.now() - start_scan).seconds) + ' seconds')

        zap_wait_for_passive_scan(zap, timeout * 60)

        # Print out a count of the number of urls
        num_urls = len(zap.core.urls())
        if num_urls == 0:
            logging.warning('No URLs found - is the target URL accessible? Local services may not be accessible from the Docker container')
        else:
            if detailed_output:
                print('Total of ' + str(num_urls) + ' URLs')

            alert_dict = zap_get_alerts(zap, target, ignore_scan_rules, out_of_scope_dict)

            all_rules = zap.pscan.scanners
            all_dict = {}
            for rule in all_rules:
                plugin_id = rule.get('id')
                if plugin_id in ignore_scan_rules:
                    continue
                all_dict[plugin_id] = rule.get('name')

            if generate:
                # Create the config file
                with open(os.path.join(base_dir, generate), 'w') as f:
                    f.write('# zap-baseline rule configuration file\n')
                    f.write('# Change WARN to IGNORE to ignore rule or FAIL to fail if rule matches\n')
                    f.write('# Only the rule identifiers are used - the names are just for info\n')
                    f.write('# You can add your own messages to each rule by appending them after a tab on each line.\n')
                    for key, rule in sorted(all_dict.items()):
                        f.write(key + '\tWARN\t(' + rule + ')\n')

            # print out the passing rules
            pass_dict = {}
            for rule in all_rules:
                plugin_id = rule.get('id')
                if plugin_id in ignore_scan_rules:
                    continue
                if (plugin_id not in alert_dict):
                    pass_dict[plugin_id] = rule.get('name')

            if min_level == zap_conf_lvls.index("PASS") and detailed_output:
                for key, rule in sorted(pass_dict.items()):
                    print('PASS: ' + rule + ' [' + key + ']')

            pass_count = len(pass_dict)

            # print out the ignored rules
            ignore_count, not_used = print_rules(zap, alert_dict, 'IGNORE', config_dict, config_msg, min_level,
                inc_ignore_rules, True, detailed_output, {})

            # print out the info rules
            info_count, not_used = print_rules(zap, alert_dict, 'INFO', config_dict, config_msg, min_level,
                inc_info_rules, info_unspecified, detailed_output, in_progress_issues)

            # print out the warning rules
            warn_count, warn_inprog_count = print_rules(zap, alert_dict, 'WARN', config_dict, config_msg, min_level,
                inc_warn_rules, not info_unspecified, detailed_output, in_progress_issues)

            # print out the failing rules
            fail_count, fail_inprog_count = print_rules(zap, alert_dict, 'FAIL', config_dict, config_msg, min_level,
                inc_fail_rules, True, detailed_output, in_progress_issues)

            if report_html:
                # Save the report
                write_report(os.path.join(base_dir, report_html), zap.core.htmlreport())

            if report_json:
                # Save the report
                write_report(os.path.join(base_dir, report_json), zap.core.jsonreport())

            if report_md:
                # Save the report
                write_report(os.path.join(base_dir, report_md), zap.core.mdreport())

            if report_xml:
                # Save the report
                write_report(os.path.join(base_dir, report_xml), zap.core.xmlreport())

            print('FAIL-NEW: ' + str(fail_count) + '\tFAIL-INPROG: ' + str(fail_inprog_count) +
                '\tWARN-NEW: ' + str(warn_count) + '\tWARN-INPROG: ' + str(warn_inprog_count) +
                '\tINFO: ' + str(info_count) + '\tIGNORE: ' + str(ignore_count) + '\tPASS: ' + str(pass_count))

        trigger_hook('zap_pre_shutdown', zap)
        # Stop ZAP
        zap.core.shutdown()

    except UserInputException as e:
        exception_raised = True
        print("ERROR %s" % e)

    except ScanNotStartedException:
        exception_raised = True
        dump_log_file(cid)

    except IOError as e:
        exception_raised = True
        print("ERROR %s" % e)
        logging.warning('I/O error: ' + str(e))
        dump_log_file(cid)

    except:
        exception_raised = True
        print("ERROR " + str(sys.exc_info()[0]))
        logging.warning('Unexpected error: ' + str(sys.exc_info()[0]))
        dump_log_file(cid)

    if not running_in_docker():
        stop_docker(cid)

    trigger_hook('pre_exit', fail_count, warn_count, pass_count)

    if exception_raised:
        sys.exit(3)
    elif fail_count > 0:
        sys.exit(1)
    elif (not ignore_warn) and warn_count > 0:
        sys.exit(2)
    elif pass_count > 0:
        sys.exit(0)
    else:
        sys.exit(3)


if __name__ == "__main__":
    main(sys.argv[1:])<|MERGE_RESOLUTION|>--- conflicted
+++ resolved
@@ -410,16 +410,6 @@
                         logging.warning('Unable to copy yaml file to ' + yaml_copy_file + ' ' + str(err))
 
             try:
-<<<<<<< HEAD
-                if "-silent" not in zap_options:
-                    # Run ZAP inline to update the add-ons
-                    install_opts = ['-addonupdate', '-addoninstall', 'pscanrulesBeta']
-                    if zap_alpha:
-                        install_opts.extend(['-addoninstall', 'pscanrulesAlpha'])
-
-                    run_zap_inline(port, install_opts)
-
-=======
                 # Run ZAP inline to update the add-ons
                 install_opts = ['-addoninstall', 'pscanrulesBeta']
                 if zap_alpha:
@@ -430,7 +420,6 @@
             
                 run_zap_inline(port, install_opts)
                 
->>>>>>> 58390721
                 # Run ZAP inline with the yaml file
                 params = ['-autorun', yaml_file]
 
@@ -474,18 +463,6 @@
 
         else:
             try:
-<<<<<<< HEAD
-                params = ['-config', 'spider.maxDuration=' + str(mins)]
-
-                if "-silent" not in zap_options:
-                    params.append('-addonupdate')
-                    # In case we're running in the stable container
-                    params.extend(['-addoninstall', 'pscanrulesBeta'])
-
-                    if zap_alpha:
-                        params.extend(['-addoninstall', 'pscanrulesAlpha'])
-
-=======
                 params = [
                           '-config', 'spider.maxDuration=' + str(mins),
                           '-addoninstall', 'pscanrulesBeta']  # In case we're running in the stable container
@@ -497,7 +474,6 @@
                 else:
                     params.append('-addonupdate')
     
->>>>>>> 58390721
                 add_zap_options(params, zap_options)
 
                 start_zap(port, params)
@@ -512,16 +488,6 @@
         if context_file:
             mount_dir = os.path.dirname(os.path.abspath(context_file))
 
-<<<<<<< HEAD
-
-        params = ['-config', 'spider.maxDuration=' + str(mins)]
-
-        if "-silent" not in zap_options:
-            params.append('-addonupdate')
-
-            if (zap_alpha):
-                params.extend(['-addoninstall', 'pscanrulesAlpha'])
-=======
         params = [
                 '-config', 'spider.maxDuration=' + str(mins),]
 
@@ -529,7 +495,6 @@
             params.extend(['-addoninstall', 'pscanrulesAlpha'])
         if (updates_addons):
             params.extend(['-addonupdate'])
->>>>>>> 58390721
 
         add_zap_options(params, zap_options)
 
