#!/usr/bin/env python
# Zed Attack Proxy (ZAP) and its related class files.
#
# ZAP is an HTTP/HTTPS proxy for assessing web application security.
#
# Copyright 2017 ZAP Development Team
#
# Licensed under the Apache License, Version 2.0 (the "License");
# you may not use this file except in compliance with the License.
# You may obtain a copy of the License at
#
#   http://www.apache.org/licenses/LICENSE-2.0
#
# Unless required by applicable law or agreed to in writing, software
# distributed under the License is distributed on an "AS IS" BASIS,
# WITHOUT WARRANTIES OR CONDITIONS OF ANY KIND, either express or implied.
# See the License for the specific language governing permissions and
# limitations under the License.

# This script runs a full scan against a target URL using ZAP
#
# It can either be run 'standalone', in which case depends on
# https://pypi.python.org/pypi/python-owasp-zap-v2.4 and Docker, or it can be run
# inside one of the ZAP docker containers. It automatically detects if it is
# running in docker so the parameters are the same.
#
# By default it will spider the target URL with no time limit, but you can change
# that via the -m parameter.
# It will then perform an active scan of all of the URLs found by the spider.
# This may take a significant amount of time.
# It will exit with codes of:
#	0:	Success
#	1:	At least 1 FAIL
#	2:	At least one WARN and no FAILs
#	3:	Any other failure
# By default all alerts found by ZAP will be treated as WARNings.
# You can use the -c or -u parameters to specify a configuration file to override
# this.
# You can generate a template configuration file using the -g parameter. You will
# then need to change 'WARN' to 'FAIL', 'INFO' or 'IGNORE' for the rules you want
# to be handled differently.
# You can also add your own messages for the rules by appending them after a tab
# at the end of each line.
# By default all of the active scan rules run but you can prevent rules from
# running by supplying a configuration file with the rules set to IGNORE.

import getopt
import json
import logging
import os
import os.path
import sys
import time
from datetime import datetime
from zapv2 import ZAPv2
from zap_common import *


config_dict = {}
config_msg = {}
out_of_scope_dict = {}
min_level = 0

# Scan rules that aren't really relevant, e.g. the examples rules in the alpha set
ignore_scan_rules = ['-1', '50003', '60000', '60001', '60100', '60101']

# Scan rules that are being addressed
in_progress_issues = {}

logging.basicConfig(level=logging.INFO, format='%(asctime)s %(message)s')
# Hide "Starting new HTTP connection" messages
logging.getLogger("requests").setLevel(logging.WARNING)


def usage():
    print('Usage: zap-full-scan.py -t <target> [options]')
    print('    -t target         target URL including the protocol, e.g. https://www.example.com')
    print('Options:')
    print('    -h                print this help message')
    print('    -c config_file    config file to use to INFO, IGNORE or FAIL warnings')
    print('    -u config_url     URL of config file to use to INFO, IGNORE or FAIL warnings')
    print('    -g gen_file       generate default config file(all rules set to WARN)')
    print('    -m mins           the number of minutes to spider for (defaults to no limit)')
    print('    -r report_html    file to write the full ZAP HTML report')
    print('    -w report_md      file to write the full ZAP Wiki(Markdown) report')
    print('    -x report_xml     file to write the full ZAP XML report')
    print('    -J report_json    file to write the full ZAP JSON document')
    print('    -a                include the alpha active and passive scan rules as well')
    print('    -d                show debug messages')
    print('    -P                specify listen port')
    print('    -D                delay in seconds to wait for passive scanning ')
    print('    -i                default rules not in the config file to INFO')
    print('    -I                do not return failure on warning')
    print('    -j                use the Ajax spider in addition to the traditional one')
    print('    -l level          minimum level to show: PASS, IGNORE, INFO, WARN or FAIL, use with -s to hide example URLs')
    print('    -n context_file   context file which will be loaded prior to scanning the target')
    print('    -p progress_file  progress file which specifies issues that are being addressed')
    print('    -s                short output format - dont show PASSes or example URLs')
    print('    -T                max time in minutes to wait for ZAP to start and the passive scan to run')
    print('    -U user           username to use for authenticated scans - must be defined in the given context file')
    print('    -z zap_options    ZAP command line options e.g. -z "-config aaa=bbb -config ccc=ddd"')
    print('    --hook            path to python file that define your custom hooks')
    print('    --updateAddons                update addons on run')
    print('')
    print('For more details see https://www.zaproxy.org/docs/docker/full-scan/')


def main(argv):

    global min_level
    global in_progress_issues
    cid = ''
    context_file = ''
    progress_file = ''
    config_file = ''
    config_url = ''
    mins = 0
    generate = ''
    port = 0
    detailed_output = True
    report_html = ''
    report_md = ''
    report_xml = ''
    report_json = ''
    target = ''
    zap_alpha = False
    info_unspecified = False
    ajax = False
    base_dir = ''
    zap_ip = 'localhost'
    zap_options = ''
    delay = 0
    timeout = 0
    ignore_warn = False
    hook_file = ''
    user = ''
    updates_addons = False

    pass_count = 0
    warn_count = 0
    fail_count = 0
    info_count = 0
    ignore_count = 0
    warn_inprog_count = 0
    fail_inprog_count = 0
    exception_raised = False

    try:
        opts, args = getopt.getopt(argv, "t:c:u:g:m:n:r:J:w:x:l:hdaijp:sz:P:D:T:IU:", ["hook=", "updateAddons"])
    except getopt.GetoptError as exc:
        logging.warning('Invalid option ' + exc.opt + ' : ' + exc.msg)
        usage()
        sys.exit(3)

    for opt, arg in opts:
        if opt == '-h':
            usage()
            sys.exit(0)
        elif opt == '-t':
            target = arg
            logging.debug('Target: ' + target)
        elif opt == '-c':
            config_file = arg
        elif opt == '-u':
            config_url = arg
        elif opt == '-g':
            generate = arg
        elif opt == '-d':
            logging.getLogger().setLevel(logging.DEBUG)
        elif opt == '-m':
            mins = int(arg)
        elif opt == '-P':
            port = int(arg)
        elif opt == '-D':
            delay = int(arg)
        elif opt == '-n':
            context_file = arg
        elif opt == '-p':
            progress_file = arg
        elif opt == '-r':
            report_html = arg
        elif opt == '-J':
            report_json = arg
        elif opt == '-w':
            report_md = arg
        elif opt == '-x':
            report_xml = arg
        elif opt == '-a':
            zap_alpha = True
        elif opt == '-i':
            info_unspecified = True
        elif opt == '-I':
            ignore_warn = True
        elif opt == '-j':
            ajax = True
        elif opt == '-l':
            try:
                min_level = zap_conf_lvls.index(arg)
            except ValueError:
                logging.warning('Level must be one of ' + str(zap_conf_lvls))
                usage()
                sys.exit(3)
        elif opt == '-z':
            zap_options = arg
        elif opt == '-s':
            detailed_output = False
        elif opt == '-T':
            timeout = int(arg)
        elif opt == '-U':
            user = arg
        elif opt == '--hook':
            hook_file = arg
        elif opt == '--updateAddons':
            updates_addons = True

    check_zap_client_version()

    load_custom_hooks(hook_file)
    trigger_hook('cli_opts', opts)

    # Check target supplied and ok
    if len(target) == 0:
        usage()
        sys.exit(3)

    if not (target.startswith('http://') or target.startswith('https://')):
        logging.warning('Target must start with \'http://\' or \'https://\'')
        usage()
        sys.exit(3)

    if "-silent" in zap_options and zap_alpha:
        logging.warning('You cannot use the \'-a\' option with the ZAP \'-silent\' option')
        sys.exit(3)

    if running_in_docker():
        base_dir = '/zap/wrk/'
        if config_file or generate or report_html or report_xml or report_json or report_md or progress_file or context_file:
            # Check directory has been mounted
            if not os.path.exists(base_dir):
                logging.warning('A file based option has been specified but the directory \'/zap/wrk\' is not mounted ')
                usage()
                sys.exit(3)

    if user and not context_file:
        logging.warning('A context file must be specified (and include the user) if the user option is selected')
        usage()
        sys.exit(3)

    # Choose a random 'ephemeral' port and check its available if it wasn't specified with -P option
    if port == 0:
        port = get_free_port()

    logging.debug('Using port: ' + str(port))

    if config_file:
        # load config file from filestore
        config_file = os.path.join(base_dir, config_file)
        with open(config_file) as f:
            try:
                load_config(f, config_dict, config_msg, out_of_scope_dict)
            except ValueError as e:
                logging.warning("Failed to load config file " + config_file + " " + str(e))
                sys.exit(3)
    elif config_url:
        # load config file from url
        try:
            config_data = urlopen(config_url).read().decode('UTF-8').splitlines()
            load_config(config_data, config_dict, config_msg, out_of_scope_dict)
        except ValueError as e:
            logging.warning("Failed to read configs from " + config_url + " " + str(e))
            sys.exit(3)
        except:
            logging.warning('Failed to read configs from ' + config_url)
            sys.exit(3)

    if progress_file:
        # load progress file from filestore
        with open(os.path.join(base_dir, progress_file)) as f:
            progress = json.load(f)
            # parse into something more useful...
            # in_prog_issues = map of vulnid -> {object with everything in}
            for issue in progress["issues"]:
                if issue["state"] == "inprogress":
                    in_progress_issues[issue["id"]] = issue

    if running_in_docker():
        try:
<<<<<<< HEAD
            params = ['-config', 'spider.maxDuration=' + str(mins)]
            
            if "-silent" not in zap_options:
                params.append('-addonupdate')
                # In case we're running in the stable container
                params.extend(['-addoninstall', 'pscanrulesBeta'])
                params.extend(['-addoninstall', 'ascanrulesBeta'])
                      
                if zap_alpha:
                    params.extend(['-addoninstall', 'pscanrulesAlpha'])
                    params.extend(['-addoninstall', 'ascanrulesAlpha'])
=======
            params = [
                      '-config', 'spider.maxDuration=' + str(mins)]

            if zap_alpha:
                params.extend(['-addoninstall', 'pscanrulesAlpha'])
                params.extend(['-addoninstall', 'ascanrulesAlpha'])
            
            if  not updates_addons:
                params.extend(['-silent'])
            else:
                params.extend(['-addonupdate'])
>>>>>>> 58390721

            add_zap_options(params, zap_options)

            start_zap(port, params)

        except OSError:
            logging.warning('Failed to start ZAP :(')
            sys.exit(3)

    else:
        # Not running in docker, so start one
        mount_dir = ''
        if context_file:
            mount_dir = os.path.dirname(os.path.abspath(context_file))

<<<<<<< HEAD
        params = ['-config', 'spider.maxDuration=' + str(mins)]

        if "-silent" not in zap_options:
            params.append('-addonupdate')
            # In case we're running in the stable container
            params.extend(['-addoninstall', 'pscanrulesBeta'])
            params.extend(['-addoninstall', 'ascanrulesBeta'])

            if (zap_alpha):
                params.extend(['-addoninstall', 'pscanrulesAlpha'])
                params.extend(['-addoninstall', 'ascanrulesAlpha'])
=======
        params = [
                  '-config', 'spider.maxDuration=' + str(mins),
                  '-addoninstall', 'pscanrulesBeta',  # In case we're running in the stable container
                  '-addoninstall', 'ascanrulesBeta']

        if (zap_alpha):
            params.extend(['-addoninstall', 'pscanrulesAlpha'])
            params.extend(['-addoninstall', 'ascanrulesAlpha'])
        
        if not updates_addons:
            params.extend(['-silent'])
        else:
            params.extend(['-addonupdate'])
>>>>>>> 58390721

        add_zap_options(params, zap_options)

        try:
            cid = start_docker_zap('owasp/zap2docker-weekly', port, params, mount_dir)
            zap_ip = ipaddress_for_cid(cid)
            logging.debug('Docker ZAP IP Addr: ' + zap_ip)
        except Exception as error:
            logging.warning('Failed to start ZAP in docker')
            logging.warning(error)
            sys.exit(3)

    try:
        zap = ZAPv2(proxies={'http': 'http://' + zap_ip + ':' + str(port), 'https': 'http://' + zap_ip + ':' + str(port)})

        wait_for_zap_start(zap, timeout * 60)
        trigger_hook('zap_started', zap, target)

        # Make suitable performance tweaks for running in this environment
        zap_tune(zap)
        trigger_hook('zap_tuned', zap)

        if context_file:
            # handle the context file, cant use base_dir as it might not have been set up
            zap_import_context(zap, os.path.join('/zap/wrk/', context_file))
            if (user):
                zap_set_scan_user(zap, user)

        zap_access_target(zap, target)

        if target.count('/') > 2:
            # The url can include a valid path, but always reset to spider the host
            target = target[0:target.index('/', 8)+1]

        time.sleep(2)

        # Spider target
        zap_spider(zap, target)

        if (ajax):
            zap_ajax_spider(zap, target, mins)

        if (delay):
            start_scan = datetime.now()
            while ((datetime.now() - start_scan).seconds < delay):
                time.sleep(5)
                logging.debug('Delay active scan ' + str(delay -(datetime.now() - start_scan).seconds) + ' seconds')

        if target.count('/') > 2:
            # The url can include a valid path, but always reset to scan the host
            target = target[0:target.index('/', 8)+1]

        # Set up the scan policy
        scan_policy = 'Default Policy'
        if config_dict:
            # They have supplied a config file, use this to define the ascan rules
            zap.ascan.enable_all_scanners(scanpolicyname=scan_policy)
            for scanner, state in config_dict.items():
                if state == 'IGNORE':
                    # Dont bother checking the result - this will fail for pscan rules
                    zap.ascan.set_scanner_alert_threshold(id=scanner, alertthreshold='OFF', scanpolicyname=scan_policy)

        zap_active_scan(zap, target, scan_policy)

        zap_wait_for_passive_scan(zap, timeout * 60)

        # Print out a count of the number of urls
        num_urls = len(zap.core.urls())
        if num_urls == 0:
            logging.warning('No URLs found - is the target URL accessible? Local services may not be accessible from the Docker container')
        else:
            if detailed_output:
                print('Total of ' + str(num_urls) + ' URLs')

            alert_dict = zap_get_alerts(zap, target, ignore_scan_rules, out_of_scope_dict)

            all_ascan_rules = zap.ascan.scanners('Default Policy')
            all_pscan_rules = zap.pscan.scanners
            all_dict = {}
            for rule in all_pscan_rules:
                plugin_id = rule.get('id')
                if plugin_id in ignore_scan_rules:
                    continue
                all_dict[plugin_id] = rule.get('name') + ' - Passive/' + rule.get('quality')
            for rule in all_ascan_rules:
                plugin_id = rule.get('id')
                if plugin_id in ignore_scan_rules:
                    continue
                all_dict[plugin_id] = rule.get('name') + ' - Active/' + rule.get('quality')

            if generate:
                # Create the config file
                with open(os.path.join(base_dir, generate), 'w') as f:
                    f.write('# zap-full-scan rule configuration file\n')
                    f.write('# Change WARN to IGNORE to ignore rule or FAIL to fail if rule matches\n')
                    f.write('# Active scan rules set to IGNORE will not be run which will speed up the scan\n')
                    f.write('# Only the rule identifiers are used - the names are just for info\n')
                    f.write('# You can add your own messages to each rule by appending them after a tab on each line.\n')
                    for key, rule in sorted(all_dict.items()):
                        f.write(key + '\tWARN\t(' + rule + ')\n')

            # print out the passing rules
            pass_dict = {}
            for rule in all_pscan_rules:
                plugin_id = rule.get('id')
                if plugin_id in ignore_scan_rules:
                    continue
                if plugin_id not in alert_dict:
                    pass_dict[plugin_id] = rule.get('name')
            for rule in all_ascan_rules:
                plugin_id = rule.get('id')
                if plugin_id in ignore_scan_rules:
                    continue
                if plugin_id not in alert_dict and not(plugin_id in config_dict and config_dict[plugin_id] == 'IGNORE'):
                    pass_dict[plugin_id] = rule.get('name')

            if min_level == zap_conf_lvls.index("PASS") and detailed_output:
                for key, rule in sorted(pass_dict.items()):
                    print('PASS: ' + rule + ' [' + key + ']')

            pass_count = len(pass_dict)

            if detailed_output:
                # print out the ignored ascan rules(there will be no alerts for these as they were not run)
                for rule in all_ascan_rules:
                    plugin_id = rule.get('id')
                    if plugin_id in ignore_scan_rules:
                        continue
                    if plugin_id in config_dict and config_dict[plugin_id] == 'IGNORE':
                        print('SKIP: ' + rule.get('name') + ' [' + plugin_id + ']')

            # print out the ignored rules
            ignore_count, not_used = print_rules(zap, alert_dict, 'IGNORE', config_dict, config_msg, min_level,
                inc_ignore_rules, True, detailed_output, {})

            # print out the info rules
            info_count, not_used = print_rules(zap, alert_dict, 'INFO', config_dict, config_msg, min_level,
                inc_info_rules, info_unspecified, detailed_output, in_progress_issues)

            # print out the warning rules
            warn_count, warn_inprog_count = print_rules(zap, alert_dict, 'WARN', config_dict, config_msg, min_level,
                inc_warn_rules, not info_unspecified, detailed_output, in_progress_issues)

            # print out the failing rules
            fail_count, fail_inprog_count = print_rules(zap, alert_dict, 'FAIL', config_dict, config_msg, min_level,
                inc_fail_rules, True, detailed_output, in_progress_issues)

            if report_html:
                # Save the report
                write_report(os.path.join(base_dir, report_html), zap.core.htmlreport())

            if report_json:
                # Save the report
                write_report(os.path.join(base_dir, report_json), zap.core.jsonreport())

            if report_md:
                # Save the report
                write_report(os.path.join(base_dir, report_md), zap.core.mdreport())

            if report_xml:
                # Save the report
                write_report(os.path.join(base_dir, report_xml), zap.core.xmlreport())

            print('FAIL-NEW: ' + str(fail_count) + '\tFAIL-INPROG: ' + str(fail_inprog_count) +
                '\tWARN-NEW: ' + str(warn_count) + '\tWARN-INPROG: ' + str(warn_inprog_count) +
                '\tINFO: ' + str(info_count) + '\tIGNORE: ' + str(ignore_count) + '\tPASS: ' + str(pass_count))

        trigger_hook('zap_pre_shutdown', zap)
        # Stop ZAP
        zap.core.shutdown()

    except UserInputException as e:
        exception_raised = True
        print("ERROR %s" % e)

    except ScanNotStartedException:
        exception_raised = True
        dump_log_file(cid)

    except IOError as e:
        exception_raised = True
        print("ERROR %s" % e)
        logging.warning('I/O error: ' + str(e))
        dump_log_file(cid)

    except:
        exception_raised = True
        print("ERROR " + str(sys.exc_info()[0]))
        logging.warning('Unexpected error: ' + str(sys.exc_info()[0]))
        dump_log_file(cid)

    if not running_in_docker():
        stop_docker(cid)

    trigger_hook('pre_exit', fail_count, warn_count, pass_count)

    if exception_raised:
        sys.exit(3)
    elif fail_count > 0:
        sys.exit(1)
    elif (not ignore_warn) and warn_count > 0:
        sys.exit(2)
    elif pass_count > 0:
        sys.exit(0)
    else:
        sys.exit(3)


if __name__ == "__main__":
    main(sys.argv[1:])<|MERGE_RESOLUTION|>--- conflicted
+++ resolved
@@ -285,19 +285,6 @@
 
     if running_in_docker():
         try:
-<<<<<<< HEAD
-            params = ['-config', 'spider.maxDuration=' + str(mins)]
-            
-            if "-silent" not in zap_options:
-                params.append('-addonupdate')
-                # In case we're running in the stable container
-                params.extend(['-addoninstall', 'pscanrulesBeta'])
-                params.extend(['-addoninstall', 'ascanrulesBeta'])
-                      
-                if zap_alpha:
-                    params.extend(['-addoninstall', 'pscanrulesAlpha'])
-                    params.extend(['-addoninstall', 'ascanrulesAlpha'])
-=======
             params = [
                       '-config', 'spider.maxDuration=' + str(mins)]
 
@@ -309,7 +296,6 @@
                 params.extend(['-silent'])
             else:
                 params.extend(['-addonupdate'])
->>>>>>> 58390721
 
             add_zap_options(params, zap_options)
 
@@ -325,19 +311,6 @@
         if context_file:
             mount_dir = os.path.dirname(os.path.abspath(context_file))
 
-<<<<<<< HEAD
-        params = ['-config', 'spider.maxDuration=' + str(mins)]
-
-        if "-silent" not in zap_options:
-            params.append('-addonupdate')
-            # In case we're running in the stable container
-            params.extend(['-addoninstall', 'pscanrulesBeta'])
-            params.extend(['-addoninstall', 'ascanrulesBeta'])
-
-            if (zap_alpha):
-                params.extend(['-addoninstall', 'pscanrulesAlpha'])
-                params.extend(['-addoninstall', 'ascanrulesAlpha'])
-=======
         params = [
                   '-config', 'spider.maxDuration=' + str(mins),
                   '-addoninstall', 'pscanrulesBeta',  # In case we're running in the stable container
@@ -351,7 +324,6 @@
             params.extend(['-silent'])
         else:
             params.extend(['-addonupdate'])
->>>>>>> 58390721
 
         add_zap_options(params, zap_options)
 
