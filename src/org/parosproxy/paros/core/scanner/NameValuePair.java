--- conflicted
+++ resolved
@@ -1,196 +1,193 @@
-/*
- * Paros and its related class files.
- * 
- * Paros is an HTTP/HTTPS proxy for assessing web application security.
- * Copyright (C) 2003-2004 Chinotec Technologies Company
- * 
- * This program is free software; you can redistribute it and/or
- * modify it under the terms of the Clarified Artistic License
- * as published by the Free Software Foundation.
- * 
- * This program is distributed in the hope that it will be useful,
- * but WITHOUT ANY WARRANTY; without even the implied warranty of
- * MERCHANTABILITY or FITNESS FOR A PARTICULAR PURPOSE.  See the
- * Clarified Artistic License for more details.
- * 
- * You should have received a copy of the Clarified Artistic License
- * along with this program; if not, write to the Free Software
- * Foundation, Inc., 59 Temple Place - Suite 330, Boston, MA  02111-1307, USA.
- */
-// ZAP: 2013/03/03 Issue 546: Remove all template Javadoc comments
-// ZAP: 2013/07/02 Changed API to public because future extensible Variant model
-// ZAP: 2014/01/06 Issue 965: Support 'single page' apps and 'non standard' parameter separators
-// ZAP: 2014/02/08 Used the same constants used in ScanParam Target settings
-// ZAP: 2016/02/22 Add hashCode, equals and toString methods. Remove redundant instance variable initialisations.
-// ZAP: 2018/01/03 Added type constants for revised multipart/form-data handling
-// ZAP: 2018/01/16 Added the TYPE_JSON constant
-package org.parosproxy.paros.core.scanner;
+/*
+ * Paros and its related class files.
+ * 
+ * Paros is an HTTP/HTTPS proxy for assessing web application security.
+ * Copyright (C) 2003-2004 Chinotec Technologies Company
+ * 
+ * This program is free software; you can redistribute it and/or
+ * modify it under the terms of the Clarified Artistic License
+ * as published by the Free Software Foundation.
+ * 
+ * This program is distributed in the hope that it will be useful,
+ * but WITHOUT ANY WARRANTY; without even the implied warranty of
+ * MERCHANTABILITY or FITNESS FOR A PARTICULAR PURPOSE.  See the
+ * Clarified Artistic License for more details.
+ * 
+ * You should have received a copy of the Clarified Artistic License
+ * along with this program; if not, write to the Free Software
+ * Foundation, Inc., 59 Temple Place - Suite 330, Boston, MA  02111-1307, USA.
+ */
+// ZAP: 2013/03/03 Issue 546: Remove all template Javadoc comments
+// ZAP: 2013/07/02 Changed API to public because future extensible Variant model
+// ZAP: 2014/01/06 Issue 965: Support 'single page' apps and 'non standard' parameter separators
+// ZAP: 2014/02/08 Used the same constants used in ScanParam Target settings
+// ZAP: 2016/02/22 Add hashCode, equals and toString methods. Remove redundant instance variable initialisations.
+// ZAP: 2018/01/03 Added type constants for revised multipart/form-data handling
+// ZAP: 2018/01/16 Added the TYPE_JSON constant
+package org.parosproxy.paros.core.scanner;
+
+public class NameValuePair {
+
+    // ZAP: Parameter type constants
+    public static final int TYPE_URL_PATH = ScannerParam.TARGET_URLPATH;
+    public static final int TYPE_QUERY_STRING = ScannerParam.TARGET_QUERYSTRING;
+    public static final int TYPE_COOKIE = ScannerParam.TARGET_COOKIE;
+    public static final int TYPE_HEADER = ScannerParam.TARGET_HTTPHEADERS;
+    public static final int TYPE_POST_DATA = ScannerParam.TARGET_POSTDATA;
 
-public class NameValuePair {
-
-    // ZAP: Parameter type constants
-    public static final int TYPE_URL_PATH = ScannerParam.TARGET_URLPATH;
-    public static final int TYPE_QUERY_STRING = ScannerParam.TARGET_QUERYSTRING;
-    public static final int TYPE_COOKIE = ScannerParam.TARGET_COOKIE;
-    public static final int TYPE_HEADER = ScannerParam.TARGET_HTTPHEADERS;
-    public static final int TYPE_POST_DATA = ScannerParam.TARGET_POSTDATA;
-<<<<<<< HEAD
-    /**
-     * A "normal" (non-file) multipart/form-data parameter
-     * 
-     * @since TODO add version
-     */
-    public static final int TYPE_MULTIPART_DATA_PARAM = 33;
-    /**
-     * A file (content) multipart/form-data file parameter
-     * 
-     * @since TODO add version
-     */
-    public static final int TYPE_MULTIPART_DATA_FILE_PARAM = 34;
-    /**
-     * The filename portion of a multipart/form-data file parameter
-     * 
-     * @since TODO add version
-     */
-    public static final int TYPE_MULTIPART_DATA_FILE_NAME = 35;
-    /**
-     * The content-type portion of a multipart/form-data file parameter
-     * 
-     * @since TODO add version
-     */
-    public static final int TYPE_MULTIPART_DATA_FILE_CONTENTTYPE = 36;
+    /**
+     * A "normal" (non-file) multipart/form-data parameter
+     * 
+     * @since TODO add version
+     */
+    public static final int TYPE_MULTIPART_DATA_PARAM = 33;
+    /**
+     * A file (content) multipart/form-data file parameter
+     * 
+     * @since TODO add version
+     */
+    public static final int TYPE_MULTIPART_DATA_FILE_PARAM = 34;
+    /**
+     * The filename portion of a multipart/form-data file parameter
+     * 
+     * @since TODO add version
+     */
+    public static final int TYPE_MULTIPART_DATA_FILE_NAME = 35;
+    /**
+     * The content-type portion of a multipart/form-data file parameter
+     * 
+     * @since TODO add version
+     */
+    public static final int TYPE_MULTIPART_DATA_FILE_CONTENTTYPE = 36;
     public static final int TYPE_JSON = 37;
-=======
-    public static final int TYPE_JSON = ScannerParam.RPC_JSON;
->>>>>>> 6e0ce38e
-    public static final int TYPE_UNDEFINED = -1;
-    
-    private final int targetType;
-    private String name;
-    private String value;
-    private int position;
-
-    /**
-     * @param name
-     * @param value
-     */
-    public NameValuePair(int type, String name, String value, int position) {
-        super();
-        this.targetType = type;
-        this.name = name;
-        this.value = value;
-        this.position = position;
-    }
-
-    /**
-     * Returns the type
-     *
-     * @return
-     */
-    public int getType() {
-        return targetType;
-    }
-
-    /**
-     * @return Returns the name.
-     */
-    public String getName() {
-        return name;
-    }
-
-    /**
-     * @param name The name to set.
-     */
-    public void setName(String name) {
-        this.name = name;
-    }
-
-    /**
-     * @return Returns the value.
-     */
-    public String getValue() {
-        return value;
-    }
-
-    /**
-     * @param value The value to set.
-     */
-    public void setValue(String value) {
-        this.value = value;
-    }
-
-    /**
-     * @return Returns the position.
-     */
-    public int getPosition() {
-        return position;
-    }
-
-    /**
-     * @param position The position to set.
-     */
-    public void setPosition(int position) {
-        this.position = position;
-    }
-
-    @Override
-    public int hashCode() {
-        final int prime = 31;
-        int result = 1;
-        result = prime * result + ((name == null) ? 0 : name.hashCode());
-        result = prime * result + position;
-        result = prime * result + targetType;
-        result = prime * result + ((value == null) ? 0 : value.hashCode());
-        return result;
-    }
-
-    @Override
-    public boolean equals(Object obj) {
-        if (this == obj) {
-            return true;
-        }
-        if (obj == null) {
-            return false;
-        }
-        if (getClass() != obj.getClass()) {
-            return false;
-        }
-        NameValuePair other = (NameValuePair) obj;
-        if (name == null) {
-            if (other.name != null) {
-                return false;
-            }
-        } else if (!name.equals(other.name)) {
-            return false;
-        }
-        if (position != other.position) {
-            return false;
-        }
-        if (targetType != other.targetType) {
-            return false;
-        }
-        if (value == null) {
-            if (other.value != null) {
-                return false;
-            }
-        } else if (!value.equals(other.value)) {
-            return false;
-        }
-        return true;
-    }
-
-    @Override
-    public String toString() {
-        StringBuilder strBuilder = new StringBuilder(75);
-        strBuilder.append("[Position=").append(position);
-        strBuilder.append(", Type=").append(targetType);
-        if (name != null) {
-            strBuilder.append(", Name=").append(name);
-        }
-        if (value != null) {
-            strBuilder.append(", Value=").append(value);
-        }
-        strBuilder.append(']');
-        return strBuilder.toString();
-    }
-}
+    public static final int TYPE_UNDEFINED = -1;
+    
+    private final int targetType;
+    private String name;
+    private String value;
+    private int position;
+
+    /**
+     * @param name
+     * @param value
+     */
+    public NameValuePair(int type, String name, String value, int position) {
+        super();
+        this.targetType = type;
+        this.name = name;
+        this.value = value;
+        this.position = position;
+    }
+
+    /**
+     * Returns the type
+     *
+     * @return
+     */
+    public int getType() {
+        return targetType;
+    }
+
+    /**
+     * @return Returns the name.
+     */
+    public String getName() {
+        return name;
+    }
+
+    /**
+     * @param name The name to set.
+     */
+    public void setName(String name) {
+        this.name = name;
+    }
+
+    /**
+     * @return Returns the value.
+     */
+    public String getValue() {
+        return value;
+    }
+
+    /**
+     * @param value The value to set.
+     */
+    public void setValue(String value) {
+        this.value = value;
+    }
+
+    /**
+     * @return Returns the position.
+     */
+    public int getPosition() {
+        return position;
+    }
+
+    /**
+     * @param position The position to set.
+     */
+    public void setPosition(int position) {
+        this.position = position;
+    }
+
+    @Override
+    public int hashCode() {
+        final int prime = 31;
+        int result = 1;
+        result = prime * result + ((name == null) ? 0 : name.hashCode());
+        result = prime * result + position;
+        result = prime * result + targetType;
+        result = prime * result + ((value == null) ? 0 : value.hashCode());
+        return result;
+    }
+
+    @Override
+    public boolean equals(Object obj) {
+        if (this == obj) {
+            return true;
+        }
+        if (obj == null) {
+            return false;
+        }
+        if (getClass() != obj.getClass()) {
+            return false;
+        }
+        NameValuePair other = (NameValuePair) obj;
+        if (name == null) {
+            if (other.name != null) {
+                return false;
+            }
+        } else if (!name.equals(other.name)) {
+            return false;
+        }
+        if (position != other.position) {
+            return false;
+        }
+        if (targetType != other.targetType) {
+            return false;
+        }
+        if (value == null) {
+            if (other.value != null) {
+                return false;
+            }
+        } else if (!value.equals(other.value)) {
+            return false;
+        }
+        return true;
+    }
+
+    @Override
+    public String toString() {
+        StringBuilder strBuilder = new StringBuilder(75);
+        strBuilder.append("[Position=").append(position);
+        strBuilder.append(", Type=").append(targetType);
+        if (name != null) {
+            strBuilder.append(", Name=").append(name);
+        }
+        if (value != null) {
+            strBuilder.append(", Value=").append(value);
+        }
+        strBuilder.append(']');
+        return strBuilder.toString();
+    }
+}