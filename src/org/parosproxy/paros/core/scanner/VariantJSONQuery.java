--- conflicted
+++ resolved
@@ -1,376 +1,367 @@
-/*
- * Zed Attack Proxy (ZAP) and its related class files.
- * 
- * ZAP is an HTTP/HTTPS proxy for assessing web application security.
- * 
- * Copyright 2013 The ZAP Development team
- * 
- * Licensed under the Apache License, Version 2.0 (the "License"); 
- * you may not use this file except in compliance with the License. 
- * You may obtain a copy of the License at 
- * 
- *   http://www.apache.org/licenses/LICENSE-2.0 
- *   
- * Unless required by applicable law or agreed to in writing, software 
- * distributed under the License is distributed on an "AS IS" BASIS, 
- * WITHOUT WARRANTIES OR CONDITIONS OF ANY KIND, either express or implied. 
- * See the License for the specific language governing permissions and 
- * limitations under the License. 
- */
-// ZAP: 2018/01/16 Added a new constructor that takes as parameter the variant type ID
-package org.parosproxy.paros.core.scanner;
+/*
+ * Zed Attack Proxy (ZAP) and its related class files.
+ * 
+ * ZAP is an HTTP/HTTPS proxy for assessing web application security.
+ * 
+ * Copyright 2013 The ZAP Development team
+ * 
+ * Licensed under the Apache License, Version 2.0 (the "License"); 
+ * you may not use this file except in compliance with the License. 
+ * You may obtain a copy of the License at 
+ * 
+ *   http://www.apache.org/licenses/LICENSE-2.0 
+ *   
+ * Unless required by applicable law or agreed to in writing, software 
+ * distributed under the License is distributed on an "AS IS" BASIS, 
+ * WITHOUT WARRANTIES OR CONDITIONS OF ANY KIND, either express or implied. 
+ * See the License for the specific language governing permissions and 
+ * limitations under the License. 
+ */
+// ZAP: 2018/01/16 Added a new constructor that takes as parameter the variant type ID
+package org.parosproxy.paros.core.scanner;
+
+import org.apache.commons.lang.StringEscapeUtils;
+
+/**
+ *
+ * @author andy
+ */
+public class VariantJSONQuery extends VariantAbstractRPCQuery {
+    
+    public static final String JSON_RPC_CONTENT_TYPE = "application/json";
+   
+    public static final int NAME_SEPARATOR = ':';
+    public static final int VALUE_SEPARATOR = ',';
+    public static final int BEGIN_ARRAY = '[';
+    public static final int QUOTATION_MARK = '"';
+    public static final int BEGIN_OBJECT = '{';
+    public static final int END_OBJECT = '}';
+    public static final int END_ARRAY = ']';
+    public static final int BACKSLASH = '\\';
+
+    private SimpleStringReader sr;
 
-import org.apache.commons.lang.StringEscapeUtils;
-
-/**
- *
- * @author andy
- */
-public class VariantJSONQuery extends VariantAbstractRPCQuery {
-    
-    public static final String JSON_RPC_CONTENT_TYPE = "application/json";
-   
-    public static final int NAME_SEPARATOR = ':';
-    public static final int VALUE_SEPARATOR = ',';
-    public static final int BEGIN_ARRAY = '[';
-    public static final int QUOTATION_MARK = '"';
-    public static final int BEGIN_OBJECT = '{';
-    public static final int END_OBJECT = '}';
-    public static final int END_ARRAY = ']';
-    public static final int BACKSLASH = '\\';
-
-    private SimpleStringReader sr;
-
-<<<<<<< HEAD
-    public VariantJSONQuery (int variantType) {
-    	super(variantType);
-=======
-    public VariantJSONQuery () {
-    	super();
-    }
-
-    public VariantJSONQuery (int vt) {
-    	super(vt);
->>>>>>> 6e0ce38e
-    }
-    
-    /**
-     * 
-     * @param contentType
-     * @return 
-     */
-    @Override
-    public boolean isValidContentType(String contentType) {
-        return contentType.startsWith(JSON_RPC_CONTENT_TYPE);
-    }
-
-    /**
-     * 
-     * @param content 
-     */
-    @Override
-    public void parseContent(String content) {
-        sr = new SimpleStringReader(content);
-        parseObject();
-    }
-
-    /**
-     * 
-     * @param value
-     * @param toQuote
-     * @return 
-     */
-    @Override
-    public String getEscapedValue(String value, boolean toQuote) {
-        String result = StringEscapeUtils.escapeJava(value);
-        return (toQuote) ? VariantJSONQuery.QUOTATION_MARK + result + VariantJSONQuery.QUOTATION_MARK : result;
-    }
-
-    @Override
-    public String getUnescapedValue(String value) {
-        return StringEscapeUtils.unescapeJava(value);
-    }
-
-    // --------------------------------------------------------------------
-    
-    private static final int STATE_READ_START_OBJECT = 0;
-    private static final int STATE_READ_FIELD = 1;
-    private static final int STATE_READ_VALUE = 2;
-    private static final int STATE_READ_POST_VALUE = 3;
-    
-    private void parseObject() {
-        int state = STATE_READ_START_OBJECT;
-        boolean objectRead = false;
-        boolean done = false;
-        String field = null;
-        int beginToken;
-        int endToken;
-        int chr;
-
-        while (!done) {
-            switch (state) {
-                case STATE_READ_START_OBJECT:
-                    chr = sr.skipWhitespaceRead();
-                    if (chr == BEGIN_OBJECT) {
-                        objectRead = true;
-
-                        chr = sr.skipWhitespaceRead();
-                        if (chr == END_OBJECT) {    // empty object
-                            return;
-                        }
-                        
-                        sr.unreadLastCharacter();
-                        state = STATE_READ_FIELD;
-                        
-                    } else if (chr == BEGIN_ARRAY) {
-                        sr.unreadLastCharacter();
-                        state = STATE_READ_VALUE;
-                        
-                    } else {
-                        throw new IllegalArgumentException("Input is invalid JSON; does not start with '{' or '[', c=" + chr);
-                    }
-                    
-                    break;
-
-                case STATE_READ_FIELD:
-                    chr = sr.skipWhitespaceRead();
-                    if (chr == QUOTATION_MARK) {
-                        
-                        beginToken = sr.getPosition();
-                        readEscapedString();
-                        
-                        endToken = sr.getPosition() - 1;
-                        // Now we have the string object name
-                        // we can do something here for value filtering...
-                        field = getToken(beginToken, endToken);
-          
-                        chr = sr.skipWhitespaceRead();                        
-                        if (chr != NAME_SEPARATOR) {
-                            throw new IllegalArgumentException("Expected ':' between string field and value at position " + sr.getPosition());
-                        }
-                        
-                        sr.skipWhitespaceRead();
-                        sr.unreadLastCharacter();
-                        state = STATE_READ_VALUE;
-                        
-                    } else {
-                        throw new IllegalArgumentException("Expected quote at position " + sr.getPosition());
-                    }
-                    
-                    break;
-
-                case STATE_READ_VALUE:
-                    if (field == null) {
-                         // field is null when you have an untyped Object[], so we place
-                         // the JsonArray on the @items field.
-                         field = "@items";
-                    }
-                    
-                    parseValue(field);
-                    state = STATE_READ_POST_VALUE;
-                    break;
-
-                case STATE_READ_POST_VALUE:
-                    chr = sr.skipWhitespaceRead();
-                    if (chr == -1 && objectRead) {
-                        throw new IllegalArgumentException("EOF reached before closing '}'");
-                    }
-                    
-                    if (chr == END_OBJECT || chr == -1) {
-                        done = true;
-                        
-                    } else if (chr == VALUE_SEPARATOR) {
-                        state = STATE_READ_FIELD;
-                        
-                    } else {
-                        throw new IllegalArgumentException("Object not ended with '}' or ']' at position " + sr.getPosition());
-                    }
-                    break;
-            }
-        }
-    }
-
-    /**
-     * 
-     * @param sr 
-     */
-    private void parseValue(String fieldName) {
-        int chr = sr.read();
-
-        // Check if the value is a string        
-        if (chr == QUOTATION_MARK) {
-            int beginToken = sr.getPosition();
-            readEscapedString();
-            
-            // Now we have the string object value
-            // Put everything inside the parameter array
-            addParameter(fieldName, beginToken, sr.getPosition()-1, false, true);
-            
-        // check if the value is a number
-        } else if (Character.isDigit(chr) || chr == '-') {
-            sr.unreadLastCharacter();
-            
-            int beginToken = sr.getPosition();
-            do {
-                chr = sr.read();
-                if (chr == -1) {
-                    throw new IllegalArgumentException("Reached EOF while reading number");
-                }
-                
-            } while (Character.isDigit(chr) ||
-                    (chr == '.') || (chr == 'e') || (chr == 'E') || 
-                    (chr == '+') || (chr == '-'));
-
-            sr.unreadLastCharacter();
-            // Now we have the int object value
-            // Put everything inside the parameter array
-            addParameter(fieldName, beginToken, sr.getPosition()-1, true, false);            
-            
-        } else if (chr == BEGIN_OBJECT) {
-            sr.unreadLastCharacter();
-            parseObject();
-            
-        } else if (chr == BEGIN_ARRAY) {
-            parseArray(fieldName);
-            
-        } else if (chr == END_ARRAY) {    // [] empty array
-            sr.unreadLastCharacter();
-            
-        } else if (chr == 't' || chr == 'T') {
-            sr.unreadLastCharacter();
-            parseToken("true");
-            
-        } else if (chr == 'f' || chr == 'F') {
-            sr.unreadLastCharacter();
-            parseToken("false");
-            
-        } else if (chr == 'n' || chr == 'N') {
-            sr.unreadLastCharacter();
-            parseToken("null");
-            
-        } else if (chr == -1) {
-            throw new IllegalArgumentException("EOF reached prematurely");
-            
-        } else {
-            throw new IllegalArgumentException("Unknown value type at position " + sr.getPosition());
-        }
-    }
-
-    /**
-     * Read a JSON array
-     */
-    private void parseArray(String fieldName) {
-        int chr;
-        int idx = 0;
-        while (true) {
-            sr.skipWhitespaceRead();
-            sr.unreadLastCharacter();
-            parseValue(fieldName + "[" + (idx++) + "]");
-            
-            chr = sr.skipWhitespaceRead();
-            if (chr == END_ARRAY) {
-                break;
-            }
-            
-            if (chr != VALUE_SEPARATOR) {
-                throw new IllegalArgumentException("Expected ',' or ']' inside array at position " + sr.getPosition());
-            }
-        }
-    }
-
-    /**
-     * Return the specified token from the reader. If it is not found, throw an
-     * IOException indicating that. Converting to chr to (char) chr is acceptable
-     * because the 'tokens' allowed in a JSON input stream (true, false, null)
-     * are all ASCII.
-     */
-    private void parseToken(String token) {
-        int len = token.length();
-
-        for (int i = 0; i < len; i++) {
-            int chr = sr.read();
-            if (chr == -1) {
-                throw new IllegalArgumentException("EOF reached while reading token: " + token);
-            }
-            chr = Character.toLowerCase((char)chr);
-            int loTokenChar = token.charAt(i);
-
-            if (loTokenChar != chr) {
-                throw new IllegalArgumentException("Expected token: " + token + " at position " + sr.getPosition());
-            }
-        }
-    }
-
-    private void readEscapedString(){
-        int chr;
-        while (true) {
-            chr = sr.read();
-            if (chr == BACKSLASH) {
-                chr = sr.read();
-            }
-            else if (chr == QUOTATION_MARK) {
-                break;
-            }
-            if (chr == -1) {
-                throw new IllegalArgumentException("EOF reached while reading JSON field name");
-            }
-        }
-    }
-
-    protected class SimpleStringReader {
-        private static final String WS = " \t\r\n";
-        private String str;
-        private int length;
-        private int next = 0;
-
-        /**
-         * Creates a new string reader.
-         *
-         * @param s String providing the character stream.
-         */
-        public SimpleStringReader(String s) {
-            this.str = s;
-            this.length = s.length();
-        }
-
-        /**
-         * Read until non-whitespace character and then return it. This saves
-         * extra read/pushback.
-         *
-         * @return int repesenting the next non-whitespace character in the
-         * stream.
-         */
-        public int skipWhitespaceRead() {
-            int c = read();
-            while (WS.indexOf(c) != -1) {
-                c = read();
-            }
-            return c;
-        }
-
-        /**
-         * Reads a single character.
-         *
-         * @return The character read, or -1 if the end of the stream has been
-         * reached
-         */
-        public int read() {
-            if (next >= length) {
-                return -1;
-            }
-            return str.charAt(next++);
-        }
-
-        public void unreadLastCharacter() {
-            next--;
-        }
-
-        /**
-         *
-         * @return
-         */
-        public int getPosition() {
-            return next;
-        }
-    }
-}
+    public VariantJSONQuery (int variantType) {
+    	super(variantType);
+    }
+    
+    /**
+     * 
+     * @param contentType
+     * @return 
+     */
+    @Override
+    public boolean isValidContentType(String contentType) {
+        return contentType.startsWith(JSON_RPC_CONTENT_TYPE);
+    }
+
+    /**
+     * 
+     * @param content 
+     */
+    @Override
+    public void parseContent(String content) {
+        sr = new SimpleStringReader(content);
+        parseObject();
+    }
+
+    /**
+     * 
+     * @param value
+     * @param toQuote
+     * @return 
+     */
+    @Override
+    public String getEscapedValue(String value, boolean toQuote) {
+        String result = StringEscapeUtils.escapeJava(value);
+        return (toQuote) ? VariantJSONQuery.QUOTATION_MARK + result + VariantJSONQuery.QUOTATION_MARK : result;
+    }
+
+    @Override
+    public String getUnescapedValue(String value) {
+        return StringEscapeUtils.unescapeJava(value);
+    }
+
+    // --------------------------------------------------------------------
+    
+    private static final int STATE_READ_START_OBJECT = 0;
+    private static final int STATE_READ_FIELD = 1;
+    private static final int STATE_READ_VALUE = 2;
+    private static final int STATE_READ_POST_VALUE = 3;
+    
+    private void parseObject() {
+        int state = STATE_READ_START_OBJECT;
+        boolean objectRead = false;
+        boolean done = false;
+        String field = null;
+        int beginToken;
+        int endToken;
+        int chr;
+
+        while (!done) {
+            switch (state) {
+                case STATE_READ_START_OBJECT:
+                    chr = sr.skipWhitespaceRead();
+                    if (chr == BEGIN_OBJECT) {
+                        objectRead = true;
+
+                        chr = sr.skipWhitespaceRead();
+                        if (chr == END_OBJECT) {    // empty object
+                            return;
+                        }
+                        
+                        sr.unreadLastCharacter();
+                        state = STATE_READ_FIELD;
+                        
+                    } else if (chr == BEGIN_ARRAY) {
+                        sr.unreadLastCharacter();
+                        state = STATE_READ_VALUE;
+                        
+                    } else {
+                        throw new IllegalArgumentException("Input is invalid JSON; does not start with '{' or '[', c=" + chr);
+                    }
+                    
+                    break;
+
+                case STATE_READ_FIELD:
+                    chr = sr.skipWhitespaceRead();
+                    if (chr == QUOTATION_MARK) {
+                        
+                        beginToken = sr.getPosition();
+                        readEscapedString();
+                        
+                        endToken = sr.getPosition() - 1;
+                        // Now we have the string object name
+                        // we can do something here for value filtering...
+                        field = getToken(beginToken, endToken);
+          
+                        chr = sr.skipWhitespaceRead();                        
+                        if (chr != NAME_SEPARATOR) {
+                            throw new IllegalArgumentException("Expected ':' between string field and value at position " + sr.getPosition());
+                        }
+                        
+                        sr.skipWhitespaceRead();
+                        sr.unreadLastCharacter();
+                        state = STATE_READ_VALUE;
+                        
+                    } else {
+                        throw new IllegalArgumentException("Expected quote at position " + sr.getPosition());
+                    }
+                    
+                    break;
+
+                case STATE_READ_VALUE:
+                    if (field == null) {
+                         // field is null when you have an untyped Object[], so we place
+                         // the JsonArray on the @items field.
+                         field = "@items";
+                    }
+                    
+                    parseValue(field);
+                    state = STATE_READ_POST_VALUE;
+                    break;
+
+                case STATE_READ_POST_VALUE:
+                    chr = sr.skipWhitespaceRead();
+                    if (chr == -1 && objectRead) {
+                        throw new IllegalArgumentException("EOF reached before closing '}'");
+                    }
+                    
+                    if (chr == END_OBJECT || chr == -1) {
+                        done = true;
+                        
+                    } else if (chr == VALUE_SEPARATOR) {
+                        state = STATE_READ_FIELD;
+                        
+                    } else {
+                        throw new IllegalArgumentException("Object not ended with '}' or ']' at position " + sr.getPosition());
+                    }
+                    break;
+            }
+        }
+    }
+
+    /**
+     * 
+     * @param sr 
+     */
+    private void parseValue(String fieldName) {
+        int chr = sr.read();
+
+        // Check if the value is a string        
+        if (chr == QUOTATION_MARK) {
+            int beginToken = sr.getPosition();
+            readEscapedString();
+            
+            // Now we have the string object value
+            // Put everything inside the parameter array
+            addParameter(fieldName, beginToken, sr.getPosition()-1, false, true);
+            
+        // check if the value is a number
+        } else if (Character.isDigit(chr) || chr == '-') {
+            sr.unreadLastCharacter();
+            
+            int beginToken = sr.getPosition();
+            do {
+                chr = sr.read();
+                if (chr == -1) {
+                    throw new IllegalArgumentException("Reached EOF while reading number");
+                }
+                
+            } while (Character.isDigit(chr) ||
+                    (chr == '.') || (chr == 'e') || (chr == 'E') || 
+                    (chr == '+') || (chr == '-'));
+
+            sr.unreadLastCharacter();
+            // Now we have the int object value
+            // Put everything inside the parameter array
+            addParameter(fieldName, beginToken, sr.getPosition()-1, true, false);            
+            
+        } else if (chr == BEGIN_OBJECT) {
+            sr.unreadLastCharacter();
+            parseObject();
+            
+        } else if (chr == BEGIN_ARRAY) {
+            parseArray(fieldName);
+            
+        } else if (chr == END_ARRAY) {    // [] empty array
+            sr.unreadLastCharacter();
+            
+        } else if (chr == 't' || chr == 'T') {
+            sr.unreadLastCharacter();
+            parseToken("true");
+            
+        } else if (chr == 'f' || chr == 'F') {
+            sr.unreadLastCharacter();
+            parseToken("false");
+            
+        } else if (chr == 'n' || chr == 'N') {
+            sr.unreadLastCharacter();
+            parseToken("null");
+            
+        } else if (chr == -1) {
+            throw new IllegalArgumentException("EOF reached prematurely");
+            
+        } else {
+            throw new IllegalArgumentException("Unknown value type at position " + sr.getPosition());
+        }
+    }
+
+    /**
+     * Read a JSON array
+     */
+    private void parseArray(String fieldName) {
+        int chr;
+        int idx = 0;
+        while (true) {
+            sr.skipWhitespaceRead();
+            sr.unreadLastCharacter();
+            parseValue(fieldName + "[" + (idx++) + "]");
+            
+            chr = sr.skipWhitespaceRead();
+            if (chr == END_ARRAY) {
+                break;
+            }
+            
+            if (chr != VALUE_SEPARATOR) {
+                throw new IllegalArgumentException("Expected ',' or ']' inside array at position " + sr.getPosition());
+            }
+        }
+    }
+
+    /**
+     * Return the specified token from the reader. If it is not found, throw an
+     * IOException indicating that. Converting to chr to (char) chr is acceptable
+     * because the 'tokens' allowed in a JSON input stream (true, false, null)
+     * are all ASCII.
+     */
+    private void parseToken(String token) {
+        int len = token.length();
+
+        for (int i = 0; i < len; i++) {
+            int chr = sr.read();
+            if (chr == -1) {
+                throw new IllegalArgumentException("EOF reached while reading token: " + token);
+            }
+            chr = Character.toLowerCase((char)chr);
+            int loTokenChar = token.charAt(i);
+
+            if (loTokenChar != chr) {
+                throw new IllegalArgumentException("Expected token: " + token + " at position " + sr.getPosition());
+            }
+        }
+    }
+
+    private void readEscapedString(){
+        int chr;
+        while (true) {
+            chr = sr.read();
+            if (chr == BACKSLASH) {
+                chr = sr.read();
+            }
+            else if (chr == QUOTATION_MARK) {
+                break;
+            }
+            if (chr == -1) {
+                throw new IllegalArgumentException("EOF reached while reading JSON field name");
+            }
+        }
+    }
+
+    protected class SimpleStringReader {
+        private static final String WS = " \t\r\n";
+        private String str;
+        private int length;
+        private int next = 0;
+
+        /**
+         * Creates a new string reader.
+         *
+         * @param s String providing the character stream.
+         */
+        public SimpleStringReader(String s) {
+            this.str = s;
+            this.length = s.length();
+        }
+
+        /**
+         * Read until non-whitespace character and then return it. This saves
+         * extra read/pushback.
+         *
+         * @return int repesenting the next non-whitespace character in the
+         * stream.
+         */
+        public int skipWhitespaceRead() {
+            int c = read();
+            while (WS.indexOf(c) != -1) {
+                c = read();
+            }
+            return c;
+        }
+
+        /**
+         * Reads a single character.
+         *
+         * @return The character read, or -1 if the end of the stream has been
+         * reached
+         */
+        public int read() {
+            if (next >= length) {
+                return -1;
+            }
+            return str.charAt(next++);
+        }
+
+        public void unreadLastCharacter() {
+            next--;
+        }
+
+        /**
+         *
+         * @return
+         */
+        public int getPosition() {
+            return next;
+        }
+    }
+}