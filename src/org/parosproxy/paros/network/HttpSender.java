/*
 *
 * Paros and its related class files.
 * 
 * Paros is an HTTP/HTTPS proxy for assessing web application security.
 * Copyright (C) 2003-2004 Chinotec Technologies Company
 * 
 * This program is free software; you can redistribute it and/or
 * modify it under the terms of the Clarified Artistic License
 * as published by the Free Software Foundation.
 * 
 * This program is distributed in the hope that it will be useful,
 * but WITHOUT ANY WARRANTY; without even the implied warranty of
 * MERCHANTABILITY or FITNESS FOR A PARTICULAR PURPOSE.  See the
 * Clarified Artistic License for more details.
 * 
 * You should have received a copy of the Clarified Artistic License
 * along with this program; if not, write to the Free Software
 * Foundation, Inc., 59 Temple Place - Suite 330, Boston, MA  02111-1307, USA.
 */
// ZAP: 2011/09/19 Added debugging
// ZAP: 2012/04/23 Removed unnecessary cast.
// ZAP: 2012/05/08 Use custom http client on "Connection: Upgrade" in executeMethod().
//                 Retrieve upgraded socket and save for later use in send() method.
// ZAP: 2012/08/07 Issue 342 Support the HttpSenderListener
// ZAP: 2012/12/27 Do not read request body on Server-Sent Event streams.
// ZAP: 2013/01/03 Resolved Checkstyle issues: removed throws HttpException 
//                 declaration where IOException already appears, 
//                 introduced two helper methods for notifying listeners.
// ZAP: 2013/01/19 Issue 459: Active scanner locking
// ZAP: 2013/01/23 Clean up of exception handling/logging.
// ZAP: 2013/01/30 Issue 478: Allow to choose to send ZAP's managed cookies on 
// a single Cookie request header and set it as the default
<<<<<<< HEAD
// ZAP: 2013/07/25 Added support for sending the message from the perspective of a User
=======
// ZAP: 2013/07/10 Issue 720: Cannot send non standard http methods 
// ZAP: 2013/07/14 Issue 729: Update NTLM authentication code
>>>>>>> 1f433cfc

package org.parosproxy.paros.network;

import java.io.IOException;
import java.net.InetAddress;
import java.net.UnknownHostException;
import java.util.ArrayList;
import java.util.Collections;
import java.util.Comparator;
import java.util.List;

import org.apache.commons.httpclient.Header;
import org.apache.commons.httpclient.HttpClient;
import org.apache.commons.httpclient.HttpException;
import org.apache.commons.httpclient.HttpMethod;
import org.apache.commons.httpclient.MultiThreadedHttpConnectionManager;
import org.apache.commons.httpclient.NTCredentials;
import org.apache.commons.httpclient.URI;
import org.apache.commons.httpclient.auth.AuthPolicy;
import org.apache.commons.httpclient.auth.AuthScope;
import org.apache.commons.httpclient.cookie.CookiePolicy;
import org.apache.commons.httpclient.params.HttpMethodParams;
import org.apache.commons.httpclient.protocol.Protocol;
import org.apache.commons.httpclient.protocol.ProtocolSocketFactory;
import org.apache.log4j.Logger;
import org.zaproxy.zap.ZapGetMethod;
import org.zaproxy.zap.ZapHttpConnectionManager;
import org.zaproxy.zap.network.HttpSenderListener;
import org.zaproxy.zap.network.ZapNTLMScheme;

public class HttpSender {
	public static final int PROXY_INITIATOR = 1;
	public static final int ACTIVE_SCANNER_INITIATOR = 2;
	public static final int SPIDER_INITIATOR = 3;
	public static final int FUZZER_INITIATOR = 4;
	public static final int AUTHENTICATION_INITIATOR = 5;
	public static final int MANUAL_REQUEST_INITIATOR = 6;
	public static final int CHECK_FOR_UPDATES_INITIATOR = 7;
	public static final int BEAN_SHELL_INITIATOR = 8;
	

    private static Logger log = Logger.getLogger(HttpSender.class);
    
    private static ProtocolSocketFactory sslFactory = null;
    private static Protocol protocol = null;

    // Issue 90
    private static boolean allowUnsafeSSLRenegotiation = false;
    
    private static List<HttpSenderListener> listeners = new ArrayList<>();
    private static Comparator<HttpSenderListener> listenersComparator = null;;

    static {        
	    try {
	        protocol = Protocol.getProtocol("https");
	        sslFactory = protocol.getSocketFactory();
	    } catch (Exception e) {}
	    // avoid init again if already initialized
	    if (sslFactory == null || !(sslFactory instanceof SSLConnector)) {
	        Protocol.registerProtocol("https", new Protocol("https", (ProtocolSocketFactory) new SSLConnector(), 443));
	    }
	    
	    AuthPolicy.registerAuthScheme(AuthPolicy.NTLM, ZapNTLMScheme.class);
    }
    
    private static HttpMethodHelper helper = new HttpMethodHelper();
    private static String userAgent = "";
    
    private HttpClient client = null;
    private HttpClient clientViaProxy = null;
    private ConnectionParam param = null;
    private MultiThreadedHttpConnectionManager httpConnManager = null;
    private MultiThreadedHttpConnectionManager httpConnManagerProxy = null;
    private boolean followRedirect = false;
    private boolean allowState = false;
    private int initiator = -1; 
    
    /*
    public HttpSender(ConnectionParam connectionParam, boolean allowState) {
    	this (connectionParam, allowState, -1);
    }
    */
    
    public HttpSender(ConnectionParam connectionParam, boolean allowState, int initiator) {
        this.param = connectionParam;
        this.allowState = allowState;
        this.initiator = initiator;

        client = createHttpClient();
        clientViaProxy = createHttpClientViaProxy();
        
        if (this.allowState) {
            checkState();
        }
        addAuth(client);
        addAuth(clientViaProxy);
    }
    
    public static SSLConnector getSSLConnector() {
        return (SSLConnector) protocol.getSocketFactory();
    }

    public static void setAllowUnsafeSSLRenegotiation(boolean enabled) {
    	allowUnsafeSSLRenegotiation = enabled;
    	
    	if (allowUnsafeSSLRenegotiation) {
			log.info("Unsafe SSL renegotiation enabled.");
		} else {
			log.info("Unsafe SSL renegotiation disabled.");
		}
    	
       	String value = String.valueOf(allowUnsafeSSLRenegotiation).toLowerCase();
    	System.setProperty("sun.security.ssl.allowUnsafeRenegotiation", value);
    		    		
    }
   
    private void checkState() {
        if (param.isHttpStateEnabled()) {            
            client.setState(param.getHttpState());
            clientViaProxy.setState(param.getHttpState());
            client.getParams().setCookiePolicy(CookiePolicy.BROWSER_COMPATIBILITY);
            clientViaProxy.getParams().setCookiePolicy(CookiePolicy.BROWSER_COMPATIBILITY);
            final boolean singleCookieRequestHeader = param.isSingleCookieRequestHeader();
            client.getParams().setBooleanParameter(HttpMethodParams.SINGLE_COOKIE_HEADER, singleCookieRequestHeader);
            clientViaProxy.getParams().setBooleanParameter(HttpMethodParams.SINGLE_COOKIE_HEADER, singleCookieRequestHeader);
        } else {
            client.getParams().setCookiePolicy(CookiePolicy.IGNORE_COOKIES);
            clientViaProxy.getParams().setCookiePolicy(CookiePolicy.IGNORE_COOKIES);
        }
    }
    
    
    private HttpClient createHttpClient() {
        
        httpConnManager = new MultiThreadedHttpConnectionManager(); 
        setCommonManagerParams(httpConnManager);
        return new HttpClient(httpConnManager);   
    }
    
    private HttpClient createHttpClientViaProxy() { 
    
        if (param.getProxyChainName().equals("") ) {
            return createHttpClient();
        }
        
        httpConnManagerProxy = new MultiThreadedHttpConnectionManager();
        setCommonManagerParams(httpConnManagerProxy);
        HttpClient clientProxy = new HttpClient(httpConnManagerProxy);
    	clientProxy.getHostConfiguration().setProxy(param.getProxyChainName(), param.getProxyChainPort());
		
    	if (!param.getProxyChainUserName().equals("")) {
//    	    NTCredentials credentials = new NTCredentials(
//    	            param.getProxyChainUserName(), param.getProxyChainPassword(), param.getProxyChainName(), param.getProxyChainName());
    		NTCredentials credentials = new NTCredentials(
    	            param.getProxyChainUserName(), param.getProxyChainPassword(), "",  param.getProxyChainRealm().equals("") ? "" : param.getProxyChainRealm());
//			Below is the original code, but user reported that above code works.
//    	    UsernamePasswordCredentials credentials = new UsernamePasswordCredentials(
//    	            param.getProxyChainUserName(), param.getProxyChainPassword());
    	    AuthScope authScope = new AuthScope(param.getProxyChainName(), param.getProxyChainPort(), param.getProxyChainRealm().equals("") ? AuthScope.ANY_REALM : param.getProxyChainRealm());
            
    	    clientProxy.getState().setProxyCredentials(authScope,credentials);
    	}
    	
    	return clientProxy;
    }

    public int executeMethod(HttpMethod method) throws IOException {
        int responseCode = -1;
        
        String hostName;
        hostName = method.getURI().getHost();
        method.setDoAuthentication(true);
        
        if (param.isUseProxy(hostName)) {
        	responseCode = clientViaProxy.executeMethod(method);
        } else {
        	// ZAP: use custom client on upgrade connection and on event-source data type
        	Header connectionHeader = method.getRequestHeader("connection");
        	boolean isUpgrade = connectionHeader != null && connectionHeader.getValue().toLowerCase().contains("upgrade");
        	
        	if (isUpgrade) {
        		// use another client that allows us to expose the socket connection.
        		HttpClient upgradeClient = new HttpClient(new ZapHttpConnectionManager());
        		responseCode = upgradeClient.executeMethod(method);
        	} else {
        		// ZAP: in this case apply original handling of ParosProxy
        		responseCode = client.executeMethod(method);
        	}
        }
        
        return responseCode;
    }
    
    public void shutdown() {
        if (httpConnManager != null) {
            httpConnManager.shutdown();
        }
        if (httpConnManagerProxy != null) {
            httpConnManagerProxy.shutdown();
        }
    }
    
    private void addAuth(HttpClient client) {
        List<HostAuthentication> list = param.getListAuthEnabled();
        for (int i=0; i<list.size(); i++) {
            HostAuthentication auth = list.get(i);
            AuthScope authScope = null;
            NTCredentials credentials= null;
            try {
                authScope = new AuthScope(auth.getHostName(), auth.getPort(), (auth.getRealm() == null || auth.getRealm().equals("")) ? AuthScope.ANY_REALM : auth.getRealm());
                credentials = new NTCredentials(auth.getUserName(), auth.getPassword(), InetAddress.getLocalHost().getCanonicalHostName(), auth.getHostName());
                client.getState().setCredentials(authScope, credentials);
            } catch (UnknownHostException e1) {
                log.error(e1.getMessage(), e1);
            }
        }
    }

    public void sendAndReceive(HttpMessage msg) throws IOException {
        sendAndReceive(msg, followRedirect);
    }
    
    /**
     * Do not use this unless sure what is doing.  This method works but proxy may skip the pipe without
     * properly handle the filter.
     * 
     * Made this method private as it doesnt appear to be used anywhere...
     * 
     * @param msg
     * @param pipe
     * @param buf
     * @throws HttpException
     * @throws IOException
     */
    /*
	private void sendAndReceive(HttpMessage msg, HttpOutputStream pipe, byte[] buf) throws HttpException, IOException {
        sendAndReceive(msg, followRedirect, pipe, buf);
        
    }
    */
    
    /**
     * Send and receive a HttpMessage.  
     * @param msg
     * @param isFollowRedirect
     * @throws HttpException
     * @throws IOException
     */
    public void sendAndReceive(HttpMessage msg, boolean isFollowRedirect) throws IOException {

    	log.debug("sendAndReceive " + msg.getRequestHeader().getMethod() + " " + msg.getRequestHeader().getURI() + " start");
        msg.setTimeSentMillis(System.currentTimeMillis());

        try {
        	notifyRequestListeners(msg);
            if (!isFollowRedirect || !
                    (msg.getRequestHeader().getMethod().equalsIgnoreCase(HttpRequestHeader.POST)
                            || msg.getRequestHeader().getMethod().equalsIgnoreCase(HttpRequestHeader.PUT))) {
                send(msg, isFollowRedirect);
                return;
            }
            
            send(msg, false);
            
            HttpMessage temp = msg.cloneAll();
            // POST/PUT method cannot be redirected by library. Need to follow by code
            
            // loop 1 time only because httpclient can handle redirect itself after first GET.
            for (int i=0; i<1
            && (HttpStatusCode.isRedirection(temp.getResponseHeader().getStatusCode())
                    && temp.getResponseHeader().getStatusCode() != HttpStatusCode.NOT_MODIFIED); i++) {
                String location = temp.getResponseHeader().getHeader(HttpHeader.LOCATION);
                URI baseUri = temp.getRequestHeader().getURI();
                URI newLocation = new URI(baseUri, location, false);
                temp.getRequestHeader().setURI(newLocation);
                
                temp.getRequestHeader().setMethod(HttpRequestHeader.GET);
                temp.getRequestHeader().setContentLength(0);
                send(temp, true);
            }
            
            msg.setResponseHeader(temp.getResponseHeader());
            msg.setResponseBody(temp.getResponseBody());

        } finally {
            msg.setTimeElapsedMillis((int) (System.currentTimeMillis()-msg.getTimeSentMillis()));
        	log.debug("sendAndReceive " + msg.getRequestHeader().getMethod() + " " + msg.getRequestHeader().getURI() + " took " + msg.getTimeElapsedMillis());
        	
        	notifyResponseListeners(msg);
        }
    }

	private void notifyRequestListeners(HttpMessage msg) {
    	for (HttpSenderListener listener : listeners) {
    		try {
        		listener.onHttpRequestSend(msg, initiator);
			} catch (Exception e) {
				log.error(e.getMessage(), e);
			}
    	}
	}
    
    private void notifyResponseListeners(HttpMessage msg) {
    	for (HttpSenderListener listener : listeners) {
    		try {
    			listener.onHttpResponseReceive(msg, initiator);
    		} catch (Exception e) {
    			log.error(e.getMessage(), e);
    		}
    	}
	}

	private void send(HttpMessage msg, boolean isFollowRedirect) throws IOException {
        HttpMethod method = null;
        HttpResponseHeader resHeader = null;
        
        //ZAP: Modify the request message if a 'Requesting User' has been set
        if(msg.getRequestingUser()!=null)
        	msg.getRequestingUser().processMessageToMatchUser(msg);
        
        try {
            method = runMethod(msg, isFollowRedirect);
	        // successfully executed;
	        resHeader = HttpMethodHelper.getHttpResponseHeader(method);
	        resHeader.setHeader(HttpHeader.TRANSFER_ENCODING, null);	//	replaceAll("Transfer-Encoding: chunked\r\n", "");
	        msg.setResponseHeader(resHeader);
	        msg.getResponseBody().setCharset(resHeader.getCharset());
	        msg.getResponseBody().setLength(0);
	        
	        // ZAP: Do not read response body for Server-Sent Events stream
	        // ZAP: Moreover do not set content length to zero
	        if (!msg.isEventStream()) {
	        	msg.getResponseBody().append(method.getResponseBody());
	        }
            
            // ZAP: set method to retrieve upgraded channel later
            if (method instanceof ZapGetMethod) {
            	msg.setUserObject(method);
            }
        } finally {
	        if (method != null) {
	            method.releaseConnection();
	        }
        }
    }
    
	private HttpMethod runMethod(HttpMessage msg, boolean isFollowRedirect) throws IOException {
		HttpMethod method = null;
		// no more retry
		modifyUserAgent(msg);
        method = helper.createRequestMethod(msg.getRequestHeader(), msg.getRequestBody());
        if (! (method instanceof GenericMethod)) {
        	// cant do this for Generic methods - it will fail
        	method.setFollowRedirects(isFollowRedirect);
        }
        this.executeMethod(method);
        if (allowState) {
            if (param.isHttpStateEnabled()) {
                HttpMethodHelper.updateHttpRequestHeaderSent(msg.getRequestHeader(), method);
            }
        }
        return method;
	}
	
	public void setFollowRedirect(boolean followRedirect) {
	    this.followRedirect = followRedirect;
	}
	    
	private void modifyUserAgent(HttpMessage msg) {

	    try {
	        // no modification to user agent if empty
	        if (userAgent.equals("") || msg.getRequestHeader().isEmpty()) {
	            return;
	        }
	        
	        // append new user agent to existing user agent
	        String currentUserAgent = msg.getRequestHeader().getHeader(HttpHeader.USER_AGENT);
	        if (currentUserAgent == null) {
	            currentUserAgent = "";
	        }

	        if (currentUserAgent.indexOf(userAgent) >= 0) {
	            // user agent already in place, exit
	            return;
	        }

	        String delimiter = "";
	        if (!currentUserAgent.equals("") && !currentUserAgent.endsWith(" ")) {
	            delimiter = " ";
	        }
	        
	        currentUserAgent = currentUserAgent + delimiter + userAgent;
	        msg.getRequestHeader().setHeader(HttpHeader.USER_AGENT, currentUserAgent);
	    } catch (Exception e) {}
	}

    /**
     * @return Returns the userAgent.
     */
    public static String getUserAgent() {
        return userAgent;
    }
    
    /**
     * @param userAgent The userAgent to set.
     */
    public static void setUserAgent(String userAgent) {
        HttpSender.userAgent = userAgent;
    }
    
    private void setCommonManagerParams(MultiThreadedHttpConnectionManager mgr) {
    	// ZAP: set timeout
        mgr.getParams().setSoTimeout(this.param.getTimeoutInSecs() * 1000);
        mgr.getParams().setStaleCheckingEnabled(true);
        
        // Set to arbitrary large values to prevent locking
        mgr.getParams().setDefaultMaxConnectionsPerHost(10000);
        mgr.getParams().setMaxTotalConnections(200000);

        // to use for HttpClient 3.0.1
        //mgr.getParams().setDefaultMaxConnectionsPerHost((Constant.MAX_HOST_CONNECTION > 5) ? 15 : 3*Constant.MAX_HOST_CONNECTION);

        //mgr.getParams().setMaxTotalConnections(mgr.getParams().getDefaultMaxConnectionsPerHost()*10);
        
        //mgr.getParams().setConnectionTimeout(60000);  // use default

    }
    
    /*
     * Send and receive a HttpMessage.  
     * @param msg
     * @param isFollowRedirect
     * @throws HttpException
     * @throws IOException
     */
    /*
    private void sendAndReceive(HttpMessage msg, boolean isFollowRedirect, HttpOutputStream pipe, byte[] buf) throws HttpException, IOException {
    	log.debug("sendAndReceive " + msg.getRequestHeader().getMethod() + " " + msg.getRequestHeader().getURI() + " start");
        msg.setTimeSentMillis(System.currentTimeMillis());

        try {
            if (!isFollowRedirect || !
                    (msg.getRequestHeader().getMethod().equalsIgnoreCase(HttpRequestHeader.POST)
                            || msg.getRequestHeader().getMethod().equalsIgnoreCase(HttpRequestHeader.PUT))
            ) {
                send(msg, isFollowRedirect, pipe, buf);
                return;
            } else {
                send(msg, false, pipe, buf);
            }
            
            HttpMessage temp = msg.cloneAll();
            // POST/PUT method cannot be redirected by library. Need to follow by code
            
            // loop 1 time only because httpclient can handle redirect itself after first GET.
            for (int i=0; i<1
            && (HttpStatusCode.isRedirection(temp.getResponseHeader().getStatusCode())
                    && temp.getResponseHeader().getStatusCode() != HttpStatusCode.NOT_MODIFIED); i++) {
                String location = temp.getResponseHeader().getHeader(HttpHeader.LOCATION);
                URI baseUri = temp.getRequestHeader().getURI();
                URI newLocation = new URI(baseUri, location, false);
                temp.getRequestHeader().setURI(newLocation);
                
                temp.getRequestHeader().setMethod(HttpRequestHeader.GET);
                temp.getRequestHeader().setContentLength(0);
                send(temp, true, pipe, buf);
            }
            
            msg.setResponseHeader(temp.getResponseHeader());
            msg.setResponseBody(temp.getResponseBody());

        } finally {
            msg.setTimeElapsedMillis((int) (System.currentTimeMillis()-msg.getTimeSentMillis()));
        	log.debug("sendAndReceive " + msg.getRequestHeader().getMethod() + " " + msg.getRequestHeader().getURI() + " took " + msg.getTimeElapsedMillis());
        }
    }
    */
    
    /*
     * Do not use this unless sure what is doing.  This method works but proxy may skip the pipe without
     * properly handle the filter.
     * 
     * @param msg
     * @param isFollowRedirect
     * @param pipe
     * @param buf
     * @throws HttpException
     * @throws IOException
     */
    /*
    private void send(HttpMessage msg, boolean isFollowRedirect, HttpOutputStream pipe, byte[] buf) throws HttpException, IOException {
        HttpMethod method = null;
        HttpResponseHeader resHeader = null;
        
        try {
            method = runMethod(msg, isFollowRedirect);
	        // successfully executed;
	        resHeader = HttpMethodHelper.getHttpResponseHeader(method);
	        resHeader.setHeader(HttpHeader.TRANSFER_ENCODING, null);	//	replaceAll("Transfer-Encoding: chunked\r\n", "");
	        msg.setResponseHeader(resHeader);
	        msg.getResponseBody().setCharset(resHeader.getCharset());
            msg.getResponseBody().setLength(0);

	        // process response for each listner
	        
            pipe.write(msg.getResponseHeader());
            pipe.flush();
            
	        if (msg.getResponseHeader().getContentLength() >= 0 && msg.getResponseHeader().getContentLength() < 20480) {
	            // save time expanding buffer in HttpBody
	            if (msg.getResponseHeader().getContentLength() > 0) {
	                msg.getResponseBody().setBody(method.getResponseBody());
	                pipe.write(msg.getResponseBody());
	                pipe.flush();

	            }
	        } else {
	            //byte[] buf = new byte[4096];
	            InputStream in = method.getResponseBodyAsStream();

	            int len = 0;
	            while (in != null && (len = in.read(buf)) > 0) {
	                pipe.write(buf, 0, len);
	                pipe.flush();

	                msg.getResponseBody().append(buf, len);
	            }
	        }
        } finally {
	        if (method != null) {
	            method.releaseConnection();
	        }
        }
    }   
    */
    
    public static void addListener(HttpSenderListener listener) {
    	listeners.add(listener);
		Collections.sort(listeners, getListenersComparator());
    }
    
	private static Comparator<HttpSenderListener> getListenersComparator() {
		if(listenersComparator == null) {
			createListenersComparator();
		}
		
		return listenersComparator;
	}
	
	private static synchronized void createListenersComparator() {
		if (listenersComparator == null) {
			listenersComparator = new Comparator<HttpSenderListener>() {
				
				@Override
				public int compare(HttpSenderListener o1, HttpSenderListener o2) {
					int order1 = o1.getListenerOrder();
					int order2 = o2.getListenerOrder();
					
					if (order1 < order2) {
						return -1;
					} else if (order1 > order2) {
						return 1;
					}
					
					return 0;
				}
			};
		}
	}
}
<|MERGE_RESOLUTION|>--- conflicted
+++ resolved
@@ -1,610 +1,607 @@
-/*
- *
- * Paros and its related class files.
- * 
- * Paros is an HTTP/HTTPS proxy for assessing web application security.
- * Copyright (C) 2003-2004 Chinotec Technologies Company
- * 
- * This program is free software; you can redistribute it and/or
- * modify it under the terms of the Clarified Artistic License
- * as published by the Free Software Foundation.
- * 
- * This program is distributed in the hope that it will be useful,
- * but WITHOUT ANY WARRANTY; without even the implied warranty of
- * MERCHANTABILITY or FITNESS FOR A PARTICULAR PURPOSE.  See the
- * Clarified Artistic License for more details.
- * 
- * You should have received a copy of the Clarified Artistic License
- * along with this program; if not, write to the Free Software
- * Foundation, Inc., 59 Temple Place - Suite 330, Boston, MA  02111-1307, USA.
- */
-// ZAP: 2011/09/19 Added debugging
-// ZAP: 2012/04/23 Removed unnecessary cast.
-// ZAP: 2012/05/08 Use custom http client on "Connection: Upgrade" in executeMethod().
-//                 Retrieve upgraded socket and save for later use in send() method.
-// ZAP: 2012/08/07 Issue 342 Support the HttpSenderListener
-// ZAP: 2012/12/27 Do not read request body on Server-Sent Event streams.
-// ZAP: 2013/01/03 Resolved Checkstyle issues: removed throws HttpException 
-//                 declaration where IOException already appears, 
-//                 introduced two helper methods for notifying listeners.
-// ZAP: 2013/01/19 Issue 459: Active scanner locking
-// ZAP: 2013/01/23 Clean up of exception handling/logging.
-// ZAP: 2013/01/30 Issue 478: Allow to choose to send ZAP's managed cookies on 
-// a single Cookie request header and set it as the default
-<<<<<<< HEAD
-// ZAP: 2013/07/25 Added support for sending the message from the perspective of a User
-=======
-// ZAP: 2013/07/10 Issue 720: Cannot send non standard http methods 
-// ZAP: 2013/07/14 Issue 729: Update NTLM authentication code
->>>>>>> 1f433cfc
-
-package org.parosproxy.paros.network;
-
-import java.io.IOException;
-import java.net.InetAddress;
-import java.net.UnknownHostException;
-import java.util.ArrayList;
-import java.util.Collections;
-import java.util.Comparator;
-import java.util.List;
-
-import org.apache.commons.httpclient.Header;
-import org.apache.commons.httpclient.HttpClient;
-import org.apache.commons.httpclient.HttpException;
-import org.apache.commons.httpclient.HttpMethod;
-import org.apache.commons.httpclient.MultiThreadedHttpConnectionManager;
-import org.apache.commons.httpclient.NTCredentials;
-import org.apache.commons.httpclient.URI;
-import org.apache.commons.httpclient.auth.AuthPolicy;
-import org.apache.commons.httpclient.auth.AuthScope;
-import org.apache.commons.httpclient.cookie.CookiePolicy;
-import org.apache.commons.httpclient.params.HttpMethodParams;
-import org.apache.commons.httpclient.protocol.Protocol;
-import org.apache.commons.httpclient.protocol.ProtocolSocketFactory;
-import org.apache.log4j.Logger;
-import org.zaproxy.zap.ZapGetMethod;
-import org.zaproxy.zap.ZapHttpConnectionManager;
-import org.zaproxy.zap.network.HttpSenderListener;
-import org.zaproxy.zap.network.ZapNTLMScheme;
-
-public class HttpSender {
-	public static final int PROXY_INITIATOR = 1;
-	public static final int ACTIVE_SCANNER_INITIATOR = 2;
-	public static final int SPIDER_INITIATOR = 3;
-	public static final int FUZZER_INITIATOR = 4;
-	public static final int AUTHENTICATION_INITIATOR = 5;
-	public static final int MANUAL_REQUEST_INITIATOR = 6;
-	public static final int CHECK_FOR_UPDATES_INITIATOR = 7;
-	public static final int BEAN_SHELL_INITIATOR = 8;
-	
-
-    private static Logger log = Logger.getLogger(HttpSender.class);
-    
-    private static ProtocolSocketFactory sslFactory = null;
-    private static Protocol protocol = null;
-
-    // Issue 90
-    private static boolean allowUnsafeSSLRenegotiation = false;
-    
-    private static List<HttpSenderListener> listeners = new ArrayList<>();
-    private static Comparator<HttpSenderListener> listenersComparator = null;;
-
-    static {        
-	    try {
-	        protocol = Protocol.getProtocol("https");
-	        sslFactory = protocol.getSocketFactory();
-	    } catch (Exception e) {}
-	    // avoid init again if already initialized
-	    if (sslFactory == null || !(sslFactory instanceof SSLConnector)) {
-	        Protocol.registerProtocol("https", new Protocol("https", (ProtocolSocketFactory) new SSLConnector(), 443));
-	    }
-	    
-	    AuthPolicy.registerAuthScheme(AuthPolicy.NTLM, ZapNTLMScheme.class);
-    }
-    
-    private static HttpMethodHelper helper = new HttpMethodHelper();
-    private static String userAgent = "";
-    
-    private HttpClient client = null;
-    private HttpClient clientViaProxy = null;
-    private ConnectionParam param = null;
-    private MultiThreadedHttpConnectionManager httpConnManager = null;
-    private MultiThreadedHttpConnectionManager httpConnManagerProxy = null;
-    private boolean followRedirect = false;
-    private boolean allowState = false;
-    private int initiator = -1; 
-    
-    /*
-    public HttpSender(ConnectionParam connectionParam, boolean allowState) {
-    	this (connectionParam, allowState, -1);
-    }
-    */
-    
-    public HttpSender(ConnectionParam connectionParam, boolean allowState, int initiator) {
-        this.param = connectionParam;
-        this.allowState = allowState;
-        this.initiator = initiator;
-
-        client = createHttpClient();
-        clientViaProxy = createHttpClientViaProxy();
-        
-        if (this.allowState) {
-            checkState();
-        }
-        addAuth(client);
-        addAuth(clientViaProxy);
-    }
-    
-    public static SSLConnector getSSLConnector() {
-        return (SSLConnector) protocol.getSocketFactory();
-    }
-
-    public static void setAllowUnsafeSSLRenegotiation(boolean enabled) {
-    	allowUnsafeSSLRenegotiation = enabled;
-    	
-    	if (allowUnsafeSSLRenegotiation) {
-			log.info("Unsafe SSL renegotiation enabled.");
-		} else {
-			log.info("Unsafe SSL renegotiation disabled.");
-		}
-    	
-       	String value = String.valueOf(allowUnsafeSSLRenegotiation).toLowerCase();
-    	System.setProperty("sun.security.ssl.allowUnsafeRenegotiation", value);
-    		    		
-    }
-   
-    private void checkState() {
-        if (param.isHttpStateEnabled()) {            
-            client.setState(param.getHttpState());
-            clientViaProxy.setState(param.getHttpState());
-            client.getParams().setCookiePolicy(CookiePolicy.BROWSER_COMPATIBILITY);
-            clientViaProxy.getParams().setCookiePolicy(CookiePolicy.BROWSER_COMPATIBILITY);
-            final boolean singleCookieRequestHeader = param.isSingleCookieRequestHeader();
-            client.getParams().setBooleanParameter(HttpMethodParams.SINGLE_COOKIE_HEADER, singleCookieRequestHeader);
-            clientViaProxy.getParams().setBooleanParameter(HttpMethodParams.SINGLE_COOKIE_HEADER, singleCookieRequestHeader);
-        } else {
-            client.getParams().setCookiePolicy(CookiePolicy.IGNORE_COOKIES);
-            clientViaProxy.getParams().setCookiePolicy(CookiePolicy.IGNORE_COOKIES);
-        }
-    }
-    
-    
-    private HttpClient createHttpClient() {
-        
-        httpConnManager = new MultiThreadedHttpConnectionManager(); 
-        setCommonManagerParams(httpConnManager);
-        return new HttpClient(httpConnManager);   
-    }
-    
-    private HttpClient createHttpClientViaProxy() { 
-    
-        if (param.getProxyChainName().equals("") ) {
-            return createHttpClient();
-        }
-        
-        httpConnManagerProxy = new MultiThreadedHttpConnectionManager();
-        setCommonManagerParams(httpConnManagerProxy);
-        HttpClient clientProxy = new HttpClient(httpConnManagerProxy);
-    	clientProxy.getHostConfiguration().setProxy(param.getProxyChainName(), param.getProxyChainPort());
-		
-    	if (!param.getProxyChainUserName().equals("")) {
-//    	    NTCredentials credentials = new NTCredentials(
-//    	            param.getProxyChainUserName(), param.getProxyChainPassword(), param.getProxyChainName(), param.getProxyChainName());
-    		NTCredentials credentials = new NTCredentials(
-    	            param.getProxyChainUserName(), param.getProxyChainPassword(), "",  param.getProxyChainRealm().equals("") ? "" : param.getProxyChainRealm());
-//			Below is the original code, but user reported that above code works.
-//    	    UsernamePasswordCredentials credentials = new UsernamePasswordCredentials(
-//    	            param.getProxyChainUserName(), param.getProxyChainPassword());
-    	    AuthScope authScope = new AuthScope(param.getProxyChainName(), param.getProxyChainPort(), param.getProxyChainRealm().equals("") ? AuthScope.ANY_REALM : param.getProxyChainRealm());
-            
-    	    clientProxy.getState().setProxyCredentials(authScope,credentials);
-    	}
-    	
-    	return clientProxy;
-    }
-
-    public int executeMethod(HttpMethod method) throws IOException {
-        int responseCode = -1;
-        
-        String hostName;
-        hostName = method.getURI().getHost();
-        method.setDoAuthentication(true);
-        
-        if (param.isUseProxy(hostName)) {
-        	responseCode = clientViaProxy.executeMethod(method);
-        } else {
-        	// ZAP: use custom client on upgrade connection and on event-source data type
-        	Header connectionHeader = method.getRequestHeader("connection");
-        	boolean isUpgrade = connectionHeader != null && connectionHeader.getValue().toLowerCase().contains("upgrade");
-        	
-        	if (isUpgrade) {
-        		// use another client that allows us to expose the socket connection.
-        		HttpClient upgradeClient = new HttpClient(new ZapHttpConnectionManager());
-        		responseCode = upgradeClient.executeMethod(method);
-        	} else {
-        		// ZAP: in this case apply original handling of ParosProxy
-        		responseCode = client.executeMethod(method);
-        	}
-        }
-        
-        return responseCode;
-    }
-    
-    public void shutdown() {
-        if (httpConnManager != null) {
-            httpConnManager.shutdown();
-        }
-        if (httpConnManagerProxy != null) {
-            httpConnManagerProxy.shutdown();
-        }
-    }
-    
-    private void addAuth(HttpClient client) {
-        List<HostAuthentication> list = param.getListAuthEnabled();
-        for (int i=0; i<list.size(); i++) {
-            HostAuthentication auth = list.get(i);
-            AuthScope authScope = null;
-            NTCredentials credentials= null;
-            try {
-                authScope = new AuthScope(auth.getHostName(), auth.getPort(), (auth.getRealm() == null || auth.getRealm().equals("")) ? AuthScope.ANY_REALM : auth.getRealm());
-                credentials = new NTCredentials(auth.getUserName(), auth.getPassword(), InetAddress.getLocalHost().getCanonicalHostName(), auth.getHostName());
-                client.getState().setCredentials(authScope, credentials);
-            } catch (UnknownHostException e1) {
-                log.error(e1.getMessage(), e1);
-            }
-        }
-    }
-
-    public void sendAndReceive(HttpMessage msg) throws IOException {
-        sendAndReceive(msg, followRedirect);
-    }
-    
-    /**
-     * Do not use this unless sure what is doing.  This method works but proxy may skip the pipe without
-     * properly handle the filter.
-     * 
-     * Made this method private as it doesnt appear to be used anywhere...
-     * 
-     * @param msg
-     * @param pipe
-     * @param buf
-     * @throws HttpException
-     * @throws IOException
-     */
-    /*
-	private void sendAndReceive(HttpMessage msg, HttpOutputStream pipe, byte[] buf) throws HttpException, IOException {
-        sendAndReceive(msg, followRedirect, pipe, buf);
-        
-    }
-    */
-    
-    /**
-     * Send and receive a HttpMessage.  
-     * @param msg
-     * @param isFollowRedirect
-     * @throws HttpException
-     * @throws IOException
-     */
-    public void sendAndReceive(HttpMessage msg, boolean isFollowRedirect) throws IOException {
-
-    	log.debug("sendAndReceive " + msg.getRequestHeader().getMethod() + " " + msg.getRequestHeader().getURI() + " start");
-        msg.setTimeSentMillis(System.currentTimeMillis());
-
-        try {
-        	notifyRequestListeners(msg);
-            if (!isFollowRedirect || !
-                    (msg.getRequestHeader().getMethod().equalsIgnoreCase(HttpRequestHeader.POST)
-                            || msg.getRequestHeader().getMethod().equalsIgnoreCase(HttpRequestHeader.PUT))) {
-                send(msg, isFollowRedirect);
-                return;
-            }
-            
-            send(msg, false);
-            
-            HttpMessage temp = msg.cloneAll();
-            // POST/PUT method cannot be redirected by library. Need to follow by code
-            
-            // loop 1 time only because httpclient can handle redirect itself after first GET.
-            for (int i=0; i<1
-            && (HttpStatusCode.isRedirection(temp.getResponseHeader().getStatusCode())
-                    && temp.getResponseHeader().getStatusCode() != HttpStatusCode.NOT_MODIFIED); i++) {
-                String location = temp.getResponseHeader().getHeader(HttpHeader.LOCATION);
-                URI baseUri = temp.getRequestHeader().getURI();
-                URI newLocation = new URI(baseUri, location, false);
-                temp.getRequestHeader().setURI(newLocation);
-                
-                temp.getRequestHeader().setMethod(HttpRequestHeader.GET);
-                temp.getRequestHeader().setContentLength(0);
-                send(temp, true);
-            }
-            
-            msg.setResponseHeader(temp.getResponseHeader());
-            msg.setResponseBody(temp.getResponseBody());
-
-        } finally {
-            msg.setTimeElapsedMillis((int) (System.currentTimeMillis()-msg.getTimeSentMillis()));
-        	log.debug("sendAndReceive " + msg.getRequestHeader().getMethod() + " " + msg.getRequestHeader().getURI() + " took " + msg.getTimeElapsedMillis());
-        	
-        	notifyResponseListeners(msg);
-        }
-    }
-
-	private void notifyRequestListeners(HttpMessage msg) {
-    	for (HttpSenderListener listener : listeners) {
-    		try {
-        		listener.onHttpRequestSend(msg, initiator);
-			} catch (Exception e) {
-				log.error(e.getMessage(), e);
-			}
-    	}
-	}
-    
-    private void notifyResponseListeners(HttpMessage msg) {
-    	for (HttpSenderListener listener : listeners) {
-    		try {
-    			listener.onHttpResponseReceive(msg, initiator);
-    		} catch (Exception e) {
-    			log.error(e.getMessage(), e);
-    		}
-    	}
-	}
-
-	private void send(HttpMessage msg, boolean isFollowRedirect) throws IOException {
-        HttpMethod method = null;
-        HttpResponseHeader resHeader = null;
-        
-        //ZAP: Modify the request message if a 'Requesting User' has been set
-        if(msg.getRequestingUser()!=null)
-        	msg.getRequestingUser().processMessageToMatchUser(msg);
-        
-        try {
-            method = runMethod(msg, isFollowRedirect);
-	        // successfully executed;
-	        resHeader = HttpMethodHelper.getHttpResponseHeader(method);
-	        resHeader.setHeader(HttpHeader.TRANSFER_ENCODING, null);	//	replaceAll("Transfer-Encoding: chunked\r\n", "");
-	        msg.setResponseHeader(resHeader);
-	        msg.getResponseBody().setCharset(resHeader.getCharset());
-	        msg.getResponseBody().setLength(0);
-	        
-	        // ZAP: Do not read response body for Server-Sent Events stream
-	        // ZAP: Moreover do not set content length to zero
-	        if (!msg.isEventStream()) {
-	        	msg.getResponseBody().append(method.getResponseBody());
-	        }
-            
-            // ZAP: set method to retrieve upgraded channel later
-            if (method instanceof ZapGetMethod) {
-            	msg.setUserObject(method);
-            }
-        } finally {
-	        if (method != null) {
-	            method.releaseConnection();
-	        }
-        }
-    }
-    
-	private HttpMethod runMethod(HttpMessage msg, boolean isFollowRedirect) throws IOException {
-		HttpMethod method = null;
-		// no more retry
-		modifyUserAgent(msg);
-        method = helper.createRequestMethod(msg.getRequestHeader(), msg.getRequestBody());
-        if (! (method instanceof GenericMethod)) {
-        	// cant do this for Generic methods - it will fail
-        	method.setFollowRedirects(isFollowRedirect);
-        }
-        this.executeMethod(method);
-        if (allowState) {
-            if (param.isHttpStateEnabled()) {
-                HttpMethodHelper.updateHttpRequestHeaderSent(msg.getRequestHeader(), method);
-            }
-        }
-        return method;
-	}
-	
-	public void setFollowRedirect(boolean followRedirect) {
-	    this.followRedirect = followRedirect;
-	}
-	    
-	private void modifyUserAgent(HttpMessage msg) {
-
-	    try {
-	        // no modification to user agent if empty
-	        if (userAgent.equals("") || msg.getRequestHeader().isEmpty()) {
-	            return;
-	        }
-	        
-	        // append new user agent to existing user agent
-	        String currentUserAgent = msg.getRequestHeader().getHeader(HttpHeader.USER_AGENT);
-	        if (currentUserAgent == null) {
-	            currentUserAgent = "";
-	        }
-
-	        if (currentUserAgent.indexOf(userAgent) >= 0) {
-	            // user agent already in place, exit
-	            return;
-	        }
-
-	        String delimiter = "";
-	        if (!currentUserAgent.equals("") && !currentUserAgent.endsWith(" ")) {
-	            delimiter = " ";
-	        }
-	        
-	        currentUserAgent = currentUserAgent + delimiter + userAgent;
-	        msg.getRequestHeader().setHeader(HttpHeader.USER_AGENT, currentUserAgent);
-	    } catch (Exception e) {}
-	}
-
-    /**
-     * @return Returns the userAgent.
-     */
-    public static String getUserAgent() {
-        return userAgent;
-    }
-    
-    /**
-     * @param userAgent The userAgent to set.
-     */
-    public static void setUserAgent(String userAgent) {
-        HttpSender.userAgent = userAgent;
-    }
-    
-    private void setCommonManagerParams(MultiThreadedHttpConnectionManager mgr) {
-    	// ZAP: set timeout
-        mgr.getParams().setSoTimeout(this.param.getTimeoutInSecs() * 1000);
-        mgr.getParams().setStaleCheckingEnabled(true);
-        
-        // Set to arbitrary large values to prevent locking
-        mgr.getParams().setDefaultMaxConnectionsPerHost(10000);
-        mgr.getParams().setMaxTotalConnections(200000);
-
-        // to use for HttpClient 3.0.1
-        //mgr.getParams().setDefaultMaxConnectionsPerHost((Constant.MAX_HOST_CONNECTION > 5) ? 15 : 3*Constant.MAX_HOST_CONNECTION);
-
-        //mgr.getParams().setMaxTotalConnections(mgr.getParams().getDefaultMaxConnectionsPerHost()*10);
-        
-        //mgr.getParams().setConnectionTimeout(60000);  // use default
-
-    }
-    
-    /*
-     * Send and receive a HttpMessage.  
-     * @param msg
-     * @param isFollowRedirect
-     * @throws HttpException
-     * @throws IOException
-     */
-    /*
-    private void sendAndReceive(HttpMessage msg, boolean isFollowRedirect, HttpOutputStream pipe, byte[] buf) throws HttpException, IOException {
-    	log.debug("sendAndReceive " + msg.getRequestHeader().getMethod() + " " + msg.getRequestHeader().getURI() + " start");
-        msg.setTimeSentMillis(System.currentTimeMillis());
-
-        try {
-            if (!isFollowRedirect || !
-                    (msg.getRequestHeader().getMethod().equalsIgnoreCase(HttpRequestHeader.POST)
-                            || msg.getRequestHeader().getMethod().equalsIgnoreCase(HttpRequestHeader.PUT))
-            ) {
-                send(msg, isFollowRedirect, pipe, buf);
-                return;
-            } else {
-                send(msg, false, pipe, buf);
-            }
-            
-            HttpMessage temp = msg.cloneAll();
-            // POST/PUT method cannot be redirected by library. Need to follow by code
-            
-            // loop 1 time only because httpclient can handle redirect itself after first GET.
-            for (int i=0; i<1
-            && (HttpStatusCode.isRedirection(temp.getResponseHeader().getStatusCode())
-                    && temp.getResponseHeader().getStatusCode() != HttpStatusCode.NOT_MODIFIED); i++) {
-                String location = temp.getResponseHeader().getHeader(HttpHeader.LOCATION);
-                URI baseUri = temp.getRequestHeader().getURI();
-                URI newLocation = new URI(baseUri, location, false);
-                temp.getRequestHeader().setURI(newLocation);
-                
-                temp.getRequestHeader().setMethod(HttpRequestHeader.GET);
-                temp.getRequestHeader().setContentLength(0);
-                send(temp, true, pipe, buf);
-            }
-            
-            msg.setResponseHeader(temp.getResponseHeader());
-            msg.setResponseBody(temp.getResponseBody());
-
-        } finally {
-            msg.setTimeElapsedMillis((int) (System.currentTimeMillis()-msg.getTimeSentMillis()));
-        	log.debug("sendAndReceive " + msg.getRequestHeader().getMethod() + " " + msg.getRequestHeader().getURI() + " took " + msg.getTimeElapsedMillis());
-        }
-    }
-    */
-    
-    /*
-     * Do not use this unless sure what is doing.  This method works but proxy may skip the pipe without
-     * properly handle the filter.
-     * 
-     * @param msg
-     * @param isFollowRedirect
-     * @param pipe
-     * @param buf
-     * @throws HttpException
-     * @throws IOException
-     */
-    /*
-    private void send(HttpMessage msg, boolean isFollowRedirect, HttpOutputStream pipe, byte[] buf) throws HttpException, IOException {
-        HttpMethod method = null;
-        HttpResponseHeader resHeader = null;
-        
-        try {
-            method = runMethod(msg, isFollowRedirect);
-	        // successfully executed;
-	        resHeader = HttpMethodHelper.getHttpResponseHeader(method);
-	        resHeader.setHeader(HttpHeader.TRANSFER_ENCODING, null);	//	replaceAll("Transfer-Encoding: chunked\r\n", "");
-	        msg.setResponseHeader(resHeader);
-	        msg.getResponseBody().setCharset(resHeader.getCharset());
-            msg.getResponseBody().setLength(0);
-
-	        // process response for each listner
-	        
-            pipe.write(msg.getResponseHeader());
-            pipe.flush();
-            
-	        if (msg.getResponseHeader().getContentLength() >= 0 && msg.getResponseHeader().getContentLength() < 20480) {
-	            // save time expanding buffer in HttpBody
-	            if (msg.getResponseHeader().getContentLength() > 0) {
-	                msg.getResponseBody().setBody(method.getResponseBody());
-	                pipe.write(msg.getResponseBody());
-	                pipe.flush();
-
-	            }
-	        } else {
-	            //byte[] buf = new byte[4096];
-	            InputStream in = method.getResponseBodyAsStream();
-
-	            int len = 0;
-	            while (in != null && (len = in.read(buf)) > 0) {
-	                pipe.write(buf, 0, len);
-	                pipe.flush();
-
-	                msg.getResponseBody().append(buf, len);
-	            }
-	        }
-        } finally {
-	        if (method != null) {
-	            method.releaseConnection();
-	        }
-        }
-    }   
-    */
-    
-    public static void addListener(HttpSenderListener listener) {
-    	listeners.add(listener);
-		Collections.sort(listeners, getListenersComparator());
-    }
-    
-	private static Comparator<HttpSenderListener> getListenersComparator() {
-		if(listenersComparator == null) {
-			createListenersComparator();
-		}
-		
-		return listenersComparator;
-	}
-	
-	private static synchronized void createListenersComparator() {
-		if (listenersComparator == null) {
-			listenersComparator = new Comparator<HttpSenderListener>() {
-				
-				@Override
-				public int compare(HttpSenderListener o1, HttpSenderListener o2) {
-					int order1 = o1.getListenerOrder();
-					int order2 = o2.getListenerOrder();
-					
-					if (order1 < order2) {
-						return -1;
-					} else if (order1 > order2) {
-						return 1;
-					}
-					
-					return 0;
-				}
-			};
-		}
-	}
-}
+/*
+ *
+ * Paros and its related class files.
+ * 
+ * Paros is an HTTP/HTTPS proxy for assessing web application security.
+ * Copyright (C) 2003-2004 Chinotec Technologies Company
+ * 
+ * This program is free software; you can redistribute it and/or
+ * modify it under the terms of the Clarified Artistic License
+ * as published by the Free Software Foundation.
+ * 
+ * This program is distributed in the hope that it will be useful,
+ * but WITHOUT ANY WARRANTY; without even the implied warranty of
+ * MERCHANTABILITY or FITNESS FOR A PARTICULAR PURPOSE.  See the
+ * Clarified Artistic License for more details.
+ * 
+ * You should have received a copy of the Clarified Artistic License
+ * along with this program; if not, write to the Free Software
+ * Foundation, Inc., 59 Temple Place - Suite 330, Boston, MA  02111-1307, USA.
+ */
+// ZAP: 2011/09/19 Added debugging
+// ZAP: 2012/04/23 Removed unnecessary cast.
+// ZAP: 2012/05/08 Use custom http client on "Connection: Upgrade" in executeMethod().
+//                 Retrieve upgraded socket and save for later use in send() method.
+// ZAP: 2012/08/07 Issue 342 Support the HttpSenderListener
+// ZAP: 2012/12/27 Do not read request body on Server-Sent Event streams.
+// ZAP: 2013/01/03 Resolved Checkstyle issues: removed throws HttpException 
+//                 declaration where IOException already appears, 
+//                 introduced two helper methods for notifying listeners.
+// ZAP: 2013/01/19 Issue 459: Active scanner locking
+// ZAP: 2013/01/23 Clean up of exception handling/logging.
+// ZAP: 2013/01/30 Issue 478: Allow to choose to send ZAP's managed cookies on 
+// a single Cookie request header and set it as the default
+// ZAP: 2013/07/10 Issue 720: Cannot send non standard http methods 
+// ZAP: 2013/07/14 Issue 729: Update NTLM authentication code
+// ZAP: 2013/07/25 Added support for sending the message from the perspective of a User
+
+package org.parosproxy.paros.network;
+
+import java.io.IOException;
+import java.net.InetAddress;
+import java.net.UnknownHostException;
+import java.util.ArrayList;
+import java.util.Collections;
+import java.util.Comparator;
+import java.util.List;
+
+import org.apache.commons.httpclient.Header;
+import org.apache.commons.httpclient.HttpClient;
+import org.apache.commons.httpclient.HttpException;
+import org.apache.commons.httpclient.HttpMethod;
+import org.apache.commons.httpclient.MultiThreadedHttpConnectionManager;
+import org.apache.commons.httpclient.NTCredentials;
+import org.apache.commons.httpclient.URI;
+import org.apache.commons.httpclient.auth.AuthPolicy;
+import org.apache.commons.httpclient.auth.AuthScope;
+import org.apache.commons.httpclient.cookie.CookiePolicy;
+import org.apache.commons.httpclient.params.HttpMethodParams;
+import org.apache.commons.httpclient.protocol.Protocol;
+import org.apache.commons.httpclient.protocol.ProtocolSocketFactory;
+import org.apache.log4j.Logger;
+import org.zaproxy.zap.ZapGetMethod;
+import org.zaproxy.zap.ZapHttpConnectionManager;
+import org.zaproxy.zap.network.HttpSenderListener;
+import org.zaproxy.zap.network.ZapNTLMScheme;
+
+public class HttpSender {
+	public static final int PROXY_INITIATOR = 1;
+	public static final int ACTIVE_SCANNER_INITIATOR = 2;
+	public static final int SPIDER_INITIATOR = 3;
+	public static final int FUZZER_INITIATOR = 4;
+	public static final int AUTHENTICATION_INITIATOR = 5;
+	public static final int MANUAL_REQUEST_INITIATOR = 6;
+	public static final int CHECK_FOR_UPDATES_INITIATOR = 7;
+	public static final int BEAN_SHELL_INITIATOR = 8;
+	
+
+    private static Logger log = Logger.getLogger(HttpSender.class);
+    
+    private static ProtocolSocketFactory sslFactory = null;
+    private static Protocol protocol = null;
+
+    // Issue 90
+    private static boolean allowUnsafeSSLRenegotiation = false;
+    
+    private static List<HttpSenderListener> listeners = new ArrayList<>();
+    private static Comparator<HttpSenderListener> listenersComparator = null;;
+
+    static {        
+	    try {
+	        protocol = Protocol.getProtocol("https");
+	        sslFactory = protocol.getSocketFactory();
+	    } catch (Exception e) {}
+	    // avoid init again if already initialized
+	    if (sslFactory == null || !(sslFactory instanceof SSLConnector)) {
+	        Protocol.registerProtocol("https", new Protocol("https", (ProtocolSocketFactory) new SSLConnector(), 443));
+	    }
+	    
+	    AuthPolicy.registerAuthScheme(AuthPolicy.NTLM, ZapNTLMScheme.class);
+    }
+    
+    private static HttpMethodHelper helper = new HttpMethodHelper();
+    private static String userAgent = "";
+    
+    private HttpClient client = null;
+    private HttpClient clientViaProxy = null;
+    private ConnectionParam param = null;
+    private MultiThreadedHttpConnectionManager httpConnManager = null;
+    private MultiThreadedHttpConnectionManager httpConnManagerProxy = null;
+    private boolean followRedirect = false;
+    private boolean allowState = false;
+    private int initiator = -1; 
+    
+    /*
+    public HttpSender(ConnectionParam connectionParam, boolean allowState) {
+    	this (connectionParam, allowState, -1);
+    }
+    */
+    
+    public HttpSender(ConnectionParam connectionParam, boolean allowState, int initiator) {
+        this.param = connectionParam;
+        this.allowState = allowState;
+        this.initiator = initiator;
+
+        client = createHttpClient();
+        clientViaProxy = createHttpClientViaProxy();
+        
+        if (this.allowState) {
+            checkState();
+        }
+        addAuth(client);
+        addAuth(clientViaProxy);
+    }
+    
+    public static SSLConnector getSSLConnector() {
+        return (SSLConnector) protocol.getSocketFactory();
+    }
+
+    public static void setAllowUnsafeSSLRenegotiation(boolean enabled) {
+    	allowUnsafeSSLRenegotiation = enabled;
+    	
+    	if (allowUnsafeSSLRenegotiation) {
+			log.info("Unsafe SSL renegotiation enabled.");
+		} else {
+			log.info("Unsafe SSL renegotiation disabled.");
+		}
+    	
+       	String value = String.valueOf(allowUnsafeSSLRenegotiation).toLowerCase();
+    	System.setProperty("sun.security.ssl.allowUnsafeRenegotiation", value);
+    		    		
+    }
+   
+    private void checkState() {
+        if (param.isHttpStateEnabled()) {            
+            client.setState(param.getHttpState());
+            clientViaProxy.setState(param.getHttpState());
+            client.getParams().setCookiePolicy(CookiePolicy.BROWSER_COMPATIBILITY);
+            clientViaProxy.getParams().setCookiePolicy(CookiePolicy.BROWSER_COMPATIBILITY);
+            final boolean singleCookieRequestHeader = param.isSingleCookieRequestHeader();
+            client.getParams().setBooleanParameter(HttpMethodParams.SINGLE_COOKIE_HEADER, singleCookieRequestHeader);
+            clientViaProxy.getParams().setBooleanParameter(HttpMethodParams.SINGLE_COOKIE_HEADER, singleCookieRequestHeader);
+        } else {
+            client.getParams().setCookiePolicy(CookiePolicy.IGNORE_COOKIES);
+            clientViaProxy.getParams().setCookiePolicy(CookiePolicy.IGNORE_COOKIES);
+        }
+    }
+    
+    
+    private HttpClient createHttpClient() {
+        
+        httpConnManager = new MultiThreadedHttpConnectionManager(); 
+        setCommonManagerParams(httpConnManager);
+        return new HttpClient(httpConnManager);   
+    }
+    
+    private HttpClient createHttpClientViaProxy() { 
+    
+        if (param.getProxyChainName().equals("") ) {
+            return createHttpClient();
+        }
+        
+        httpConnManagerProxy = new MultiThreadedHttpConnectionManager();
+        setCommonManagerParams(httpConnManagerProxy);
+        HttpClient clientProxy = new HttpClient(httpConnManagerProxy);
+    	clientProxy.getHostConfiguration().setProxy(param.getProxyChainName(), param.getProxyChainPort());
+		
+    	if (!param.getProxyChainUserName().equals("")) {
+//    	    NTCredentials credentials = new NTCredentials(
+//    	            param.getProxyChainUserName(), param.getProxyChainPassword(), param.getProxyChainName(), param.getProxyChainName());
+    		NTCredentials credentials = new NTCredentials(
+    	            param.getProxyChainUserName(), param.getProxyChainPassword(), "",  param.getProxyChainRealm().equals("") ? "" : param.getProxyChainRealm());
+//			Below is the original code, but user reported that above code works.
+//    	    UsernamePasswordCredentials credentials = new UsernamePasswordCredentials(
+//    	            param.getProxyChainUserName(), param.getProxyChainPassword());
+    	    AuthScope authScope = new AuthScope(param.getProxyChainName(), param.getProxyChainPort(), param.getProxyChainRealm().equals("") ? AuthScope.ANY_REALM : param.getProxyChainRealm());
+            
+    	    clientProxy.getState().setProxyCredentials(authScope,credentials);
+    	}
+    	
+    	return clientProxy;
+    }
+
+    public int executeMethod(HttpMethod method) throws IOException {
+        int responseCode = -1;
+        
+        String hostName;
+        hostName = method.getURI().getHost();
+        method.setDoAuthentication(true);
+        
+        if (param.isUseProxy(hostName)) {
+        	responseCode = clientViaProxy.executeMethod(method);
+        } else {
+        	// ZAP: use custom client on upgrade connection and on event-source data type
+        	Header connectionHeader = method.getRequestHeader("connection");
+        	boolean isUpgrade = connectionHeader != null && connectionHeader.getValue().toLowerCase().contains("upgrade");
+        	
+        	if (isUpgrade) {
+        		// use another client that allows us to expose the socket connection.
+        		HttpClient upgradeClient = new HttpClient(new ZapHttpConnectionManager());
+        		responseCode = upgradeClient.executeMethod(method);
+        	} else {
+        		// ZAP: in this case apply original handling of ParosProxy
+        		responseCode = client.executeMethod(method);
+        	}
+        }
+        
+        return responseCode;
+    }
+    
+    public void shutdown() {
+        if (httpConnManager != null) {
+            httpConnManager.shutdown();
+        }
+        if (httpConnManagerProxy != null) {
+            httpConnManagerProxy.shutdown();
+        }
+    }
+    
+    private void addAuth(HttpClient client) {
+        List<HostAuthentication> list = param.getListAuthEnabled();
+        for (int i=0; i<list.size(); i++) {
+            HostAuthentication auth = list.get(i);
+            AuthScope authScope = null;
+            NTCredentials credentials= null;
+            try {
+                authScope = new AuthScope(auth.getHostName(), auth.getPort(), (auth.getRealm() == null || auth.getRealm().equals("")) ? AuthScope.ANY_REALM : auth.getRealm());
+                credentials = new NTCredentials(auth.getUserName(), auth.getPassword(), InetAddress.getLocalHost().getCanonicalHostName(), auth.getHostName());
+                client.getState().setCredentials(authScope, credentials);
+            } catch (UnknownHostException e1) {
+                log.error(e1.getMessage(), e1);
+            }
+        }
+    }
+
+    public void sendAndReceive(HttpMessage msg) throws IOException {
+        sendAndReceive(msg, followRedirect);
+    }
+    
+    /**
+     * Do not use this unless sure what is doing.  This method works but proxy may skip the pipe without
+     * properly handle the filter.
+     * 
+     * Made this method private as it doesnt appear to be used anywhere...
+     * 
+     * @param msg
+     * @param pipe
+     * @param buf
+     * @throws HttpException
+     * @throws IOException
+     */
+    /*
+	private void sendAndReceive(HttpMessage msg, HttpOutputStream pipe, byte[] buf) throws HttpException, IOException {
+        sendAndReceive(msg, followRedirect, pipe, buf);
+        
+    }
+    */
+    
+    /**
+     * Send and receive a HttpMessage.  
+     * @param msg
+     * @param isFollowRedirect
+     * @throws HttpException
+     * @throws IOException
+     */
+    public void sendAndReceive(HttpMessage msg, boolean isFollowRedirect) throws IOException {
+
+    	log.debug("sendAndReceive " + msg.getRequestHeader().getMethod() + " " + msg.getRequestHeader().getURI() + " start");
+        msg.setTimeSentMillis(System.currentTimeMillis());
+
+        try {
+        	notifyRequestListeners(msg);
+            if (!isFollowRedirect || !
+                    (msg.getRequestHeader().getMethod().equalsIgnoreCase(HttpRequestHeader.POST)
+                            || msg.getRequestHeader().getMethod().equalsIgnoreCase(HttpRequestHeader.PUT))) {
+                send(msg, isFollowRedirect);
+                return;
+            }
+            
+            send(msg, false);
+            
+            HttpMessage temp = msg.cloneAll();
+            // POST/PUT method cannot be redirected by library. Need to follow by code
+            
+            // loop 1 time only because httpclient can handle redirect itself after first GET.
+            for (int i=0; i<1
+            && (HttpStatusCode.isRedirection(temp.getResponseHeader().getStatusCode())
+                    && temp.getResponseHeader().getStatusCode() != HttpStatusCode.NOT_MODIFIED); i++) {
+                String location = temp.getResponseHeader().getHeader(HttpHeader.LOCATION);
+                URI baseUri = temp.getRequestHeader().getURI();
+                URI newLocation = new URI(baseUri, location, false);
+                temp.getRequestHeader().setURI(newLocation);
+                
+                temp.getRequestHeader().setMethod(HttpRequestHeader.GET);
+                temp.getRequestHeader().setContentLength(0);
+                send(temp, true);
+            }
+            
+            msg.setResponseHeader(temp.getResponseHeader());
+            msg.setResponseBody(temp.getResponseBody());
+
+        } finally {
+            msg.setTimeElapsedMillis((int) (System.currentTimeMillis()-msg.getTimeSentMillis()));
+        	log.debug("sendAndReceive " + msg.getRequestHeader().getMethod() + " " + msg.getRequestHeader().getURI() + " took " + msg.getTimeElapsedMillis());
+        	
+        	notifyResponseListeners(msg);
+        }
+    }
+
+	private void notifyRequestListeners(HttpMessage msg) {
+    	for (HttpSenderListener listener : listeners) {
+    		try {
+        		listener.onHttpRequestSend(msg, initiator);
+			} catch (Exception e) {
+				log.error(e.getMessage(), e);
+			}
+    	}
+	}
+    
+    private void notifyResponseListeners(HttpMessage msg) {
+    	for (HttpSenderListener listener : listeners) {
+    		try {
+    			listener.onHttpResponseReceive(msg, initiator);
+    		} catch (Exception e) {
+    			log.error(e.getMessage(), e);
+    		}
+    	}
+	}
+
+	private void send(HttpMessage msg, boolean isFollowRedirect) throws IOException {
+        HttpMethod method = null;
+        HttpResponseHeader resHeader = null;
+        
+        //ZAP: Modify the request message if a 'Requesting User' has been set
+        if(msg.getRequestingUser()!=null)
+        	msg.getRequestingUser().processMessageToMatchUser(msg);
+        
+        try {
+            method = runMethod(msg, isFollowRedirect);
+	        // successfully executed;
+	        resHeader = HttpMethodHelper.getHttpResponseHeader(method);
+	        resHeader.setHeader(HttpHeader.TRANSFER_ENCODING, null);	//	replaceAll("Transfer-Encoding: chunked\r\n", "");
+	        msg.setResponseHeader(resHeader);
+	        msg.getResponseBody().setCharset(resHeader.getCharset());
+	        msg.getResponseBody().setLength(0);
+	        
+	        // ZAP: Do not read response body for Server-Sent Events stream
+	        // ZAP: Moreover do not set content length to zero
+	        if (!msg.isEventStream()) {
+	        	msg.getResponseBody().append(method.getResponseBody());
+	        }
+            
+            // ZAP: set method to retrieve upgraded channel later
+            if (method instanceof ZapGetMethod) {
+            	msg.setUserObject(method);
+            }
+        } finally {
+	        if (method != null) {
+	            method.releaseConnection();
+	        }
+        }
+    }
+    
+	private HttpMethod runMethod(HttpMessage msg, boolean isFollowRedirect) throws IOException {
+		HttpMethod method = null;
+		// no more retry
+		modifyUserAgent(msg);
+        method = helper.createRequestMethod(msg.getRequestHeader(), msg.getRequestBody());
+        if (! (method instanceof GenericMethod)) {
+        	// cant do this for Generic methods - it will fail
+        	method.setFollowRedirects(isFollowRedirect);
+        }
+        this.executeMethod(method);
+        if (allowState) {
+            if (param.isHttpStateEnabled()) {
+                HttpMethodHelper.updateHttpRequestHeaderSent(msg.getRequestHeader(), method);
+            }
+        }
+        return method;
+	}
+	
+	public void setFollowRedirect(boolean followRedirect) {
+	    this.followRedirect = followRedirect;
+	}
+	    
+	private void modifyUserAgent(HttpMessage msg) {
+
+	    try {
+	        // no modification to user agent if empty
+	        if (userAgent.equals("") || msg.getRequestHeader().isEmpty()) {
+	            return;
+	        }
+	        
+	        // append new user agent to existing user agent
+	        String currentUserAgent = msg.getRequestHeader().getHeader(HttpHeader.USER_AGENT);
+	        if (currentUserAgent == null) {
+	            currentUserAgent = "";
+	        }
+
+	        if (currentUserAgent.indexOf(userAgent) >= 0) {
+	            // user agent already in place, exit
+	            return;
+	        }
+
+	        String delimiter = "";
+	        if (!currentUserAgent.equals("") && !currentUserAgent.endsWith(" ")) {
+	            delimiter = " ";
+	        }
+	        
+	        currentUserAgent = currentUserAgent + delimiter + userAgent;
+	        msg.getRequestHeader().setHeader(HttpHeader.USER_AGENT, currentUserAgent);
+	    } catch (Exception e) {}
+	}
+
+    /**
+     * @return Returns the userAgent.
+     */
+    public static String getUserAgent() {
+        return userAgent;
+    }
+    
+    /**
+     * @param userAgent The userAgent to set.
+     */
+    public static void setUserAgent(String userAgent) {
+        HttpSender.userAgent = userAgent;
+    }
+    
+    private void setCommonManagerParams(MultiThreadedHttpConnectionManager mgr) {
+    	// ZAP: set timeout
+        mgr.getParams().setSoTimeout(this.param.getTimeoutInSecs() * 1000);
+        mgr.getParams().setStaleCheckingEnabled(true);
+        
+        // Set to arbitrary large values to prevent locking
+        mgr.getParams().setDefaultMaxConnectionsPerHost(10000);
+        mgr.getParams().setMaxTotalConnections(200000);
+
+        // to use for HttpClient 3.0.1
+        //mgr.getParams().setDefaultMaxConnectionsPerHost((Constant.MAX_HOST_CONNECTION > 5) ? 15 : 3*Constant.MAX_HOST_CONNECTION);
+
+        //mgr.getParams().setMaxTotalConnections(mgr.getParams().getDefaultMaxConnectionsPerHost()*10);
+        
+        //mgr.getParams().setConnectionTimeout(60000);  // use default
+
+    }
+    
+    /*
+     * Send and receive a HttpMessage.  
+     * @param msg
+     * @param isFollowRedirect
+     * @throws HttpException
+     * @throws IOException
+     */
+    /*
+    private void sendAndReceive(HttpMessage msg, boolean isFollowRedirect, HttpOutputStream pipe, byte[] buf) throws HttpException, IOException {
+    	log.debug("sendAndReceive " + msg.getRequestHeader().getMethod() + " " + msg.getRequestHeader().getURI() + " start");
+        msg.setTimeSentMillis(System.currentTimeMillis());
+
+        try {
+            if (!isFollowRedirect || !
+                    (msg.getRequestHeader().getMethod().equalsIgnoreCase(HttpRequestHeader.POST)
+                            || msg.getRequestHeader().getMethod().equalsIgnoreCase(HttpRequestHeader.PUT))
+            ) {
+                send(msg, isFollowRedirect, pipe, buf);
+                return;
+            } else {
+                send(msg, false, pipe, buf);
+            }
+            
+            HttpMessage temp = msg.cloneAll();
+            // POST/PUT method cannot be redirected by library. Need to follow by code
+            
+            // loop 1 time only because httpclient can handle redirect itself after first GET.
+            for (int i=0; i<1
+            && (HttpStatusCode.isRedirection(temp.getResponseHeader().getStatusCode())
+                    && temp.getResponseHeader().getStatusCode() != HttpStatusCode.NOT_MODIFIED); i++) {
+                String location = temp.getResponseHeader().getHeader(HttpHeader.LOCATION);
+                URI baseUri = temp.getRequestHeader().getURI();
+                URI newLocation = new URI(baseUri, location, false);
+                temp.getRequestHeader().setURI(newLocation);
+                
+                temp.getRequestHeader().setMethod(HttpRequestHeader.GET);
+                temp.getRequestHeader().setContentLength(0);
+                send(temp, true, pipe, buf);
+            }
+            
+            msg.setResponseHeader(temp.getResponseHeader());
+            msg.setResponseBody(temp.getResponseBody());
+
+        } finally {
+            msg.setTimeElapsedMillis((int) (System.currentTimeMillis()-msg.getTimeSentMillis()));
+        	log.debug("sendAndReceive " + msg.getRequestHeader().getMethod() + " " + msg.getRequestHeader().getURI() + " took " + msg.getTimeElapsedMillis());
+        }
+    }
+    */
+    
+    /*
+     * Do not use this unless sure what is doing.  This method works but proxy may skip the pipe without
+     * properly handle the filter.
+     * 
+     * @param msg
+     * @param isFollowRedirect
+     * @param pipe
+     * @param buf
+     * @throws HttpException
+     * @throws IOException
+     */
+    /*
+    private void send(HttpMessage msg, boolean isFollowRedirect, HttpOutputStream pipe, byte[] buf) throws HttpException, IOException {
+        HttpMethod method = null;
+        HttpResponseHeader resHeader = null;
+        
+        try {
+            method = runMethod(msg, isFollowRedirect);
+	        // successfully executed;
+	        resHeader = HttpMethodHelper.getHttpResponseHeader(method);
+	        resHeader.setHeader(HttpHeader.TRANSFER_ENCODING, null);	//	replaceAll("Transfer-Encoding: chunked\r\n", "");
+	        msg.setResponseHeader(resHeader);
+	        msg.getResponseBody().setCharset(resHeader.getCharset());
+            msg.getResponseBody().setLength(0);
+
+	        // process response for each listner
+	        
+            pipe.write(msg.getResponseHeader());
+            pipe.flush();
+            
+	        if (msg.getResponseHeader().getContentLength() >= 0 && msg.getResponseHeader().getContentLength() < 20480) {
+	            // save time expanding buffer in HttpBody
+	            if (msg.getResponseHeader().getContentLength() > 0) {
+	                msg.getResponseBody().setBody(method.getResponseBody());
+	                pipe.write(msg.getResponseBody());
+	                pipe.flush();
+
+	            }
+	        } else {
+	            //byte[] buf = new byte[4096];
+	            InputStream in = method.getResponseBodyAsStream();
+
+	            int len = 0;
+	            while (in != null && (len = in.read(buf)) > 0) {
+	                pipe.write(buf, 0, len);
+	                pipe.flush();
+
+	                msg.getResponseBody().append(buf, len);
+	            }
+	        }
+        } finally {
+	        if (method != null) {
+	            method.releaseConnection();
+	        }
+        }
+    }   
+    */
+    
+    public static void addListener(HttpSenderListener listener) {
+    	listeners.add(listener);
+		Collections.sort(listeners, getListenersComparator());
+    }
+    
+	private static Comparator<HttpSenderListener> getListenersComparator() {
+		if(listenersComparator == null) {
+			createListenersComparator();
+		}
+		
+		return listenersComparator;
+	}
+	
+	private static synchronized void createListenersComparator() {
+		if (listenersComparator == null) {
+			listenersComparator = new Comparator<HttpSenderListener>() {
+				
+				@Override
+				public int compare(HttpSenderListener o1, HttpSenderListener o2) {
+					int order1 = o1.getListenerOrder();
+					int order2 = o2.getListenerOrder();
+					
+					if (order1 < order2) {
+						return -1;
+					} else if (order1 > order2) {
+						return 1;
+					}
+					
+					return 0;
+				}
+			};
+		}
+	}
+}