/*
 * Zed Attack Proxy (ZAP) and its related class files.
 *
 * ZAP is an HTTP/HTTPS proxy for assessing web application security.
 *
 * Copyright 2013 The ZAP Development Team
 *
 * Licensed under the Apache License, Version 2.0 (the "License");
 * you may not use this file except in compliance with the License.
 * You may obtain a copy of the License at
 *
 *     http://www.apache.org/licenses/LICENSE-2.0
 *
 * Unless required by applicable law or agreed to in writing, software
 * distributed under the License is distributed on an "AS IS" BASIS,
 * WITHOUT WARRANTIES OR CONDITIONS OF ANY KIND, either express or implied.
 * See the License for the specific language governing permissions and
 * limitations under the License.
 */
package org.zaproxy.zap.extension.authentication;

import java.util.ArrayList;
import java.util.HashMap;
import java.util.List;
import java.util.Map;
import java.util.regex.Pattern;
import org.apache.commons.configuration.Configuration;
import org.apache.commons.configuration.ConfigurationException;
import org.apache.commons.httpclient.URI;
import org.apache.commons.httpclient.URIException;
import org.apache.log4j.Logger;
import org.parosproxy.paros.Constant;
import org.parosproxy.paros.db.DatabaseException;
import org.parosproxy.paros.db.RecordContext;
import org.parosproxy.paros.extension.ExtensionAdaptor;
import org.parosproxy.paros.extension.ExtensionHook;
import org.parosproxy.paros.extension.ExtensionPopupMenuItem;
import org.parosproxy.paros.model.Session;
import org.zaproxy.zap.authentication.AuthenticationMethod;
import org.zaproxy.zap.authentication.AuthenticationMethod.AuthCheckingStrategy;
import org.zaproxy.zap.authentication.AuthenticationMethod.AuthPollFrequencyUnits;
import org.zaproxy.zap.authentication.AuthenticationMethodType;
import org.zaproxy.zap.authentication.FormBasedAuthenticationMethodType;
import org.zaproxy.zap.authentication.FormBasedAuthenticationMethodType.FormBasedAuthenticationMethod;
import org.zaproxy.zap.authentication.HttpAuthenticationMethodType;
import org.zaproxy.zap.authentication.JsonBasedAuthenticationMethodType;
import org.zaproxy.zap.authentication.ManualAuthenticationMethodType;
import org.zaproxy.zap.authentication.ScriptBasedAuthenticationMethodType;
import org.zaproxy.zap.extension.stdmenus.PopupContextMenuItemFactory;
import org.zaproxy.zap.model.Context;
import org.zaproxy.zap.model.ContextDataFactory;
import org.zaproxy.zap.view.AbstractContextPropertiesPanel;
import org.zaproxy.zap.view.ContextPanelFactory;

/** The Extension that handles Authentication methods, in correlation with Contexts. */
public class ExtensionAuthentication extends ExtensionAdaptor
        implements ContextPanelFactory, ContextDataFactory {

    public static final int EXTENSION_ORDER = 52;

    /** The NAME of the extension. */
    public static final String NAME = "ExtensionAuthentication";

    /** The ID that indicates that there's no authentication method. */
    private static final int NO_AUTH_METHOD = -1;

    /** The Constant log. */
    private static final Logger log = Logger.getLogger(ExtensionAuthentication.class);

    /** The automatically loaded authentication method types. */
    List<AuthenticationMethodType> authenticationMethodTypes = new ArrayList<>();

    /** The context panels map. */
    private Map<Integer, ContextAuthenticationPanel> contextPanelsMap = new HashMap<>();

    private PopupContextMenuItemFactory popupFlagLoggedInIndicatorMenuFactory;

    private PopupContextMenuItemFactory popupFlagLoggedOutIndicatorMenuFactory;

    AuthenticationAPI api;

    public ExtensionAuthentication() {
        super();
        initialize();
    }

    /** Initialize the extension. */
    private void initialize() {
        this.setName(NAME);
        this.setOrder(EXTENSION_ORDER);
    }

    @Override
    public boolean supportsDb(String type) {
        return true;
    }

    @Override
    public String getUIName() {
        return Constant.messages.getString("authentication.name");
    }

    @Override
    public void hook(ExtensionHook extensionHook) {
        super.hook(extensionHook);
        // Register this as a context data factory
        extensionHook.addContextDataFactory(this);

        if (getView() != null) {
            extensionHook.getHookMenu().addPopupMenuItem(getPopupFlagLoggedInIndicatorMenu());
            extensionHook.getHookMenu().addPopupMenuItem(getPopupFlagLoggedOutIndicatorMenu());

            // Factory for generating Session Context UserAuth panels
            extensionHook.getHookView().addContextPanelFactory(this);
        }

        // Load the Authentication and Session Management methods
        this.loadAuthenticationMethodTypes(extensionHook);

        // Register the api
        this.api = new AuthenticationAPI(this);
        extensionHook.addApiImplementor(api);
    }

    @Override
    public AbstractContextPropertiesPanel getContextPanel(Context context) {
        ContextAuthenticationPanel panel = this.contextPanelsMap.get(context.getId());
        if (panel == null) {
            panel = new ContextAuthenticationPanel(this, context);
            this.contextPanelsMap.put(context.getId(), panel);
        }
        return panel;
    }

    @Override
    public String getAuthor() {
        return Constant.ZAP_TEAM;
    }

    /**
     * Gets the popup menu for flagging the "Logged in" pattern.
     *
     * @return the popup menu
     */
    private PopupContextMenuItemFactory getPopupFlagLoggedInIndicatorMenu() {
        if (this.popupFlagLoggedInIndicatorMenuFactory == null) {
            popupFlagLoggedInIndicatorMenuFactory =
                    new PopupContextMenuItemFactory(
                            "dd - " + Constant.messages.getString("context.flag.popup")) {

                        private static final long serialVersionUID = 2453839120088204122L;

                        @Override
                        public ExtensionPopupMenuItem getContextMenu(
                                Context context, String parentMenu) {
                            return new PopupFlagLoggedInIndicatorMenu(context);
                        }
                    };
        }
        return this.popupFlagLoggedInIndicatorMenuFactory;
    }

    /**
     * Gets the popup menu for flagging the "Logged out" pattern.
     *
     * @return the popup menu
     */
    private PopupContextMenuItemFactory getPopupFlagLoggedOutIndicatorMenu() {
        if (this.popupFlagLoggedOutIndicatorMenuFactory == null) {
            popupFlagLoggedOutIndicatorMenuFactory =
                    new PopupContextMenuItemFactory(
                            "dd - " + Constant.messages.getString("context.flag.popup")) {

                        private static final long serialVersionUID = 2453839120088204123L;

                        @Override
                        public ExtensionPopupMenuItem getContextMenu(
                                Context context, String parentMenu) {
                            return new PopupFlagLoggedOutIndicatorMenu(context);
                        }
                    };
        }
        return this.popupFlagLoggedOutIndicatorMenuFactory;
    }

    /**
     * Loads the authentication method types and hooks them up.
     *
     * @param hook the extension hook
     */
    private void loadAuthenticationMethodTypes(ExtensionHook hook) {
        this.authenticationMethodTypes.add(new FormBasedAuthenticationMethodType());
        this.authenticationMethodTypes.add(new HttpAuthenticationMethodType());
        this.authenticationMethodTypes.add(new ManualAuthenticationMethodType());
        this.authenticationMethodTypes.add(new ScriptBasedAuthenticationMethodType());
        this.authenticationMethodTypes.add(new JsonBasedAuthenticationMethodType());

        for (AuthenticationMethodType a : authenticationMethodTypes) {
            a.hook(hook);
        }

        if (log.isInfoEnabled()) {
            log.info("Loaded authentication method types: " + authenticationMethodTypes);
        }
    }

    /**
     * Gets all the registered/loaded authentication method types.
     *
     * @return the authentication method types
     */
    public List<AuthenticationMethodType> getAuthenticationMethodTypes() {
        return authenticationMethodTypes;
    }

    /**
     * Gets the authentication method type for a given identifier.
     *
     * @param id the id
     * @return the authentication method type for identifier
     */
    public AuthenticationMethodType getAuthenticationMethodTypeForIdentifier(int id) {
        for (AuthenticationMethodType t : getAuthenticationMethodTypes())
            if (t.getUniqueIdentifier() == id) return t;
        return null;
    }

    /**
     * Gets the URI for the login request that corresponds to a given context, if any.
     *
     * @param ctx the context
     * @return the login request uri for context, or <code>null</code>, if the context does not have
     *     a 'login request' configured
     */
    public URI getLoginRequestURIForContext(Context ctx) {
        if (!(ctx.getAuthenticationMethod() instanceof FormBasedAuthenticationMethod)) return null;
        FormBasedAuthenticationMethod method =
                (FormBasedAuthenticationMethod) ctx.getAuthenticationMethod();
        try {
            return new URI(method.getLoginRequestURL(), false);
        } catch (URIException | NullPointerException e) {
            e.printStackTrace();
            return null;
        }
    }

    @Override
    public void loadContextData(Session session, Context context) {
        try {
            String type =
                    session.getContextDataString(
                            context.getId(), RecordContext.TYPE_AUTH_METHOD_TYPE, null);
            if (type != null) {
                AuthenticationMethodType t =
                        getAuthenticationMethodTypeForIdentifier(Integer.parseInt(type));
                if (t != null) {
                    context.setAuthenticationMethod(
                            t.loadMethodFromSession(session, context.getId()));

                    String strategy =
                            session.getContextDataString(
                                    context.getId(), RecordContext.TYPE_AUTH_VERIF_STRATEGY, null);
                    if (strategy != null) {
                        try {
                            context.getAuthenticationMethod()
                                    .setAuthCheckingStrategy(
                                            AuthCheckingStrategy.valueOf(strategy));
                        } catch (Exception e) {
                            log.error("Failed to parse auth checking strategy " + strategy, e);
                        }
                    }

                    context.getAuthenticationMethod()
                            .setPollUrl(
                                    session.getContextDataString(
                                            context.getId(),
                                            RecordContext.TYPE_AUTH_POLL_URL,
                                            null));

                    context.getAuthenticationMethod()
                            .setPollData(
                                    session.getContextDataString(
                                            context.getId(),
                                            RecordContext.TYPE_AUTH_POLL_DATA,
                                            null));

                    context.getAuthenticationMethod()
                            .setPollFrequency(
                                    session.getContextDataInteger(
                                            context.getId(), RecordContext.TYPE_AUTH_POLL_FREQ, 0));

                    String freqUnits =
                            session.getContextDataString(
                                    context.getId(), RecordContext.TYPE_AUTH_POLL_FREQ_UNITS, null);
                    if (freqUnits != null) {
                        try {
                            context.getAuthenticationMethod()
                                    .setPollFrequencyUnits(
                                            AuthPollFrequencyUnits.valueOf(freqUnits));
                        } catch (Exception e) {
                            log.error("Failed to parse auth frequency units " + freqUnits, e);
                        }
                    }

                    context.getAuthenticationMethod()
                            .setLoggedInIndicatorPattern(
                                    session.getContextDataString(
                                            context.getId(),
                                            RecordContext.TYPE_AUTH_METHOD_LOGGEDIN_INDICATOR,
                                            null));

                    context.getAuthenticationMethod()
                            .setLoggedOutIndicatorPattern(
                                    session.getContextDataString(
                                            context.getId(),
                                            RecordContext.TYPE_AUTH_METHOD_LOGGEDOUT_INDICATOR,
                                            null));
                }
            }

        } catch (DatabaseException e) {
            log.error("Unable to load Authentication method.", e);
        }
    }

    @Override
    public void persistContextData(Session session, Context context) {
        try {
            int contextIdx = context.getId();
            AuthenticationMethodType t = context.getAuthenticationMethod().getType();
            session.setContextData(
                    contextIdx,
                    RecordContext.TYPE_AUTH_METHOD_TYPE,
                    Integer.toString(t.getUniqueIdentifier()));

            if (context.getAuthenticationMethod().getAuthCheckingStrategy() != null) {
                session.setContextData(
                        contextIdx,
                        RecordContext.TYPE_AUTH_VERIF_STRATEGY,
                        context.getAuthenticationMethod().getAuthCheckingStrategy().name());
            } else {
                session.clearContextDataForType(contextIdx, RecordContext.TYPE_AUTH_VERIF_STRATEGY);
            }

            if (context.getAuthenticationMethod().getPollUrl() != null) {
                session.setContextData(
                        contextIdx,
                        RecordContext.TYPE_AUTH_POLL_URL,
                        context.getAuthenticationMethod().getPollUrl());
            } else {
                session.clearContextDataForType(contextIdx, RecordContext.TYPE_AUTH_POLL_URL);
            }
            if (context.getAuthenticationMethod().getPollData() != null) {
                session.setContextData(
                        contextIdx,
                        RecordContext.TYPE_AUTH_POLL_DATA,
                        context.getAuthenticationMethod().getPollData());
            } else {
                session.clearContextDataForType(contextIdx, RecordContext.TYPE_AUTH_POLL_DATA);
            }
            session.setContextData(
                    contextIdx,
                    RecordContext.TYPE_AUTH_POLL_FREQ,
                    Integer.toString(context.getAuthenticationMethod().getPollFrequency()));

            if (context.getAuthenticationMethod().getPollFrequencyUnits() != null) {
                session.setContextData(
                        contextIdx,
                        RecordContext.TYPE_AUTH_POLL_FREQ_UNITS,
                        context.getAuthenticationMethod().getPollFrequencyUnits().name());
            } else {
                session.clearContextDataForType(contextIdx, RecordContext.TYPE_AUTH_VERIF_STRATEGY);
            }

            persistLoggedIndicator(
                    session,
                    contextIdx,
                    RecordContext.TYPE_AUTH_METHOD_LOGGEDIN_INDICATOR,
                    context.getAuthenticationMethod().getLoggedInIndicatorPattern());

            persistLoggedIndicator(
                    session,
                    contextIdx,
                    RecordContext.TYPE_AUTH_METHOD_LOGGEDOUT_INDICATOR,
                    context.getAuthenticationMethod().getLoggedOutIndicatorPattern());

            t.persistMethodToSession(session, contextIdx, context.getAuthenticationMethod());
        } catch (DatabaseException e) {
            log.error("Unable to persist Authentication method.", e);
        }
    }

    private static void persistLoggedIndicator(
            Session session, int contextIdx, int recordType, Pattern pattern)
            throws DatabaseException {
        if (pattern != null) {
            session.setContextData(contextIdx, recordType, pattern.toString());
        } else {
            session.clearContextDataForType(contextIdx, recordType);
        }
    }

    @Override
    public void discardContexts() {
        contextPanelsMap.clear();
    }

    @Override
    public void discardContext(Context ctx) {
        contextPanelsMap.remove(ctx.getId());
    }

    @Override
    public void exportContextData(Context ctx, Configuration config) {
        config.setProperty(
                AuthenticationMethod.CONTEXT_CONFIG_AUTH_TYPE,
                ctx.getAuthenticationMethod().getType().getUniqueIdentifier());
        if (ctx.getAuthenticationMethod().getAuthCheckingStrategy() != null) {
            config.setProperty(
                    AuthenticationMethod.CONTEXT_CONFIG_AUTH_STRATEGY,
                    ctx.getAuthenticationMethod().getAuthCheckingStrategy().name());
        }
        config.setProperty(
                AuthenticationMethod.CONTEXT_CONFIG_AUTH_POLL_URL,
                ctx.getAuthenticationMethod().getPollUrl());
        config.setProperty(
                AuthenticationMethod.CONTEXT_CONFIG_AUTH_POLL_DATA,
                ctx.getAuthenticationMethod().getPollData());
        config.setProperty(
                AuthenticationMethod.CONTEXT_CONFIG_AUTH_POLL_FREQ,
                ctx.getAuthenticationMethod().getPollFrequency());
        if (ctx.getAuthenticationMethod().getPollFrequencyUnits() != null) {
            config.setProperty(
                    AuthenticationMethod.CONTEXT_CONFIG_AUTH_POLL_UNITS,
                    ctx.getAuthenticationMethod().getPollFrequencyUnits().name());
        }
        if (ctx.getAuthenticationMethod().getLoggedInIndicatorPattern() != null) {
            config.setProperty(
                    AuthenticationMethod.CONTEXT_CONFIG_AUTH_LOGGEDIN,
                    ctx.getAuthenticationMethod().getLoggedInIndicatorPattern().toString());
        }
        if (ctx.getAuthenticationMethod().getLoggedOutIndicatorPattern() != null) {
            config.setProperty(
                    AuthenticationMethod.CONTEXT_CONFIG_AUTH_LOGGEDOUT,
                    ctx.getAuthenticationMethod().getLoggedOutIndicatorPattern().toString());
        }
        ctx.getAuthenticationMethod().getType().exportData(config, ctx.getAuthenticationMethod());
    }

    @Override
    public void importContextData(Context ctx, Configuration config) throws ConfigurationException {
<<<<<<< HEAD
        ctx.setAuthenticationMethod(
                getAuthenticationMethodTypeForIdentifier(
                                config.getInt(AuthenticationMethod.CONTEXT_CONFIG_AUTH_TYPE))
                        .createAuthenticationMethod(ctx.getId()));
        String str = config.getString(AuthenticationMethod.CONTEXT_CONFIG_AUTH_STRATEGY, "");
        if (str.length() > 0) {
            try {
                ctx.getAuthenticationMethod()
                        .setAuthCheckingStrategy(AuthCheckingStrategy.valueOf(str));
            } catch (Exception e) {
                log.error(
                        "Failed to parse auth checking strategy "
                                + str
                                + " for context "
                                + ctx.getName(),
                        e);
            }
        }
        ctx.getAuthenticationMethod()
                .setPollUrl(
                        config.getString(AuthenticationMethod.CONTEXT_CONFIG_AUTH_POLL_URL, ""));
        ctx.getAuthenticationMethod()
                .setPollData(
                        config.getString(AuthenticationMethod.CONTEXT_CONFIG_AUTH_POLL_DATA, ""));
        ctx.getAuthenticationMethod()
                .setPollFrequency(
                        config.getInt(AuthenticationMethod.CONTEXT_CONFIG_AUTH_POLL_FREQ, 0));
        str = config.getString(AuthenticationMethod.CONTEXT_CONFIG_AUTH_POLL_UNITS, "");
        if (str.length() > 0) {
            try {
                ctx.getAuthenticationMethod()
                        .setPollFrequencyUnits(AuthPollFrequencyUnits.valueOf(str));
            } catch (Exception e) {
                log.error(
                        "Failed to parse auth poll freq units strategy "
                                + str
                                + " for context "
                                + ctx.getName(),
                        e);
            }
        }

        str = config.getString(AuthenticationMethod.CONTEXT_CONFIG_AUTH_LOGGEDIN, "");
=======
        int typeId = config.getInt(AuthenticationMethod.CONTEXT_CONFIG_AUTH_TYPE, NO_AUTH_METHOD);
        if (typeId == NO_AUTH_METHOD) {
            return;
        }

        AuthenticationMethodType authMethodType = getAuthenticationMethodTypeForIdentifier(typeId);
        if (authMethodType == null) {
            log.warn("No authentication method type found for ID: " + typeId);
            return;
        }

        ctx.setAuthenticationMethod(authMethodType.createAuthenticationMethod(ctx.getId()));
        String str = config.getString(AuthenticationMethod.CONTEXT_CONFIG_AUTH_LOGGEDIN, "");
>>>>>>> e117f95a
        if (str.length() > 0) {
            ctx.getAuthenticationMethod().setLoggedInIndicatorPattern(str);
        }
        str = config.getString(AuthenticationMethod.CONTEXT_CONFIG_AUTH_LOGGEDOUT, "");
        if (str.length() > 0) {
            ctx.getAuthenticationMethod().setLoggedOutIndicatorPattern(str);
        }
        ctx.getAuthenticationMethod().getType().importData(config, ctx.getAuthenticationMethod());
    }
}<|MERGE_RESOLUTION|>--- conflicted
+++ resolved
@@ -247,12 +247,12 @@
     @Override
     public void loadContextData(Session session, Context context) {
         try {
-            String type =
-                    session.getContextDataString(
-                            context.getId(), RecordContext.TYPE_AUTH_METHOD_TYPE, null);
-            if (type != null) {
+            List<String> typeL =
+                    session.getContextDataStrings(
+                            context.getId(), RecordContext.TYPE_AUTH_METHOD_TYPE);
+            if (typeL != null && typeL.size() > 0) {
                 AuthenticationMethodType t =
-                        getAuthenticationMethodTypeForIdentifier(Integer.parseInt(type));
+                        getAuthenticationMethodTypeForIdentifier(Integer.parseInt(typeL.get(0)));
                 if (t != null) {
                     context.setAuthenticationMethod(
                             t.loadMethodFromSession(session, context.getId()));
@@ -282,6 +282,13 @@
                                     session.getContextDataString(
                                             context.getId(),
                                             RecordContext.TYPE_AUTH_POLL_DATA,
+                                            null));
+
+                    context.getAuthenticationMethod()
+                            .setPollHeaders(
+                                    session.getContextDataString(
+                                            context.getId(),
+                                            RecordContext.TYPE_AUTH_POLL_HEADERS,
                                             null));
 
                     context.getAuthenticationMethod()
@@ -358,6 +365,14 @@
             } else {
                 session.clearContextDataForType(contextIdx, RecordContext.TYPE_AUTH_POLL_DATA);
             }
+            if (context.getAuthenticationMethod().getPollHeaders() != null) {
+                session.setContextData(
+                        contextIdx,
+                        RecordContext.TYPE_AUTH_POLL_HEADERS,
+                        context.getAuthenticationMethod().getPollHeaders());
+            } else {
+                session.clearContextDataForType(contextIdx, RecordContext.TYPE_AUTH_POLL_HEADERS);
+            }
             session.setContextData(
                     contextIdx,
                     RecordContext.TYPE_AUTH_POLL_FREQ,
@@ -427,6 +442,9 @@
                 AuthenticationMethod.CONTEXT_CONFIG_AUTH_POLL_DATA,
                 ctx.getAuthenticationMethod().getPollData());
         config.setProperty(
+                AuthenticationMethod.CONTEXT_CONFIG_AUTH_POLL_HEADERS,
+                ctx.getAuthenticationMethod().getPollHeaders());
+        config.setProperty(
                 AuthenticationMethod.CONTEXT_CONFIG_AUTH_POLL_FREQ,
                 ctx.getAuthenticationMethod().getPollFrequency());
         if (ctx.getAuthenticationMethod().getPollFrequencyUnits() != null) {
@@ -449,51 +467,6 @@
 
     @Override
     public void importContextData(Context ctx, Configuration config) throws ConfigurationException {
-<<<<<<< HEAD
-        ctx.setAuthenticationMethod(
-                getAuthenticationMethodTypeForIdentifier(
-                                config.getInt(AuthenticationMethod.CONTEXT_CONFIG_AUTH_TYPE))
-                        .createAuthenticationMethod(ctx.getId()));
-        String str = config.getString(AuthenticationMethod.CONTEXT_CONFIG_AUTH_STRATEGY, "");
-        if (str.length() > 0) {
-            try {
-                ctx.getAuthenticationMethod()
-                        .setAuthCheckingStrategy(AuthCheckingStrategy.valueOf(str));
-            } catch (Exception e) {
-                log.error(
-                        "Failed to parse auth checking strategy "
-                                + str
-                                + " for context "
-                                + ctx.getName(),
-                        e);
-            }
-        }
-        ctx.getAuthenticationMethod()
-                .setPollUrl(
-                        config.getString(AuthenticationMethod.CONTEXT_CONFIG_AUTH_POLL_URL, ""));
-        ctx.getAuthenticationMethod()
-                .setPollData(
-                        config.getString(AuthenticationMethod.CONTEXT_CONFIG_AUTH_POLL_DATA, ""));
-        ctx.getAuthenticationMethod()
-                .setPollFrequency(
-                        config.getInt(AuthenticationMethod.CONTEXT_CONFIG_AUTH_POLL_FREQ, 0));
-        str = config.getString(AuthenticationMethod.CONTEXT_CONFIG_AUTH_POLL_UNITS, "");
-        if (str.length() > 0) {
-            try {
-                ctx.getAuthenticationMethod()
-                        .setPollFrequencyUnits(AuthPollFrequencyUnits.valueOf(str));
-            } catch (Exception e) {
-                log.error(
-                        "Failed to parse auth poll freq units strategy "
-                                + str
-                                + " for context "
-                                + ctx.getName(),
-                        e);
-            }
-        }
-
-        str = config.getString(AuthenticationMethod.CONTEXT_CONFIG_AUTH_LOGGEDIN, "");
-=======
         int typeId = config.getInt(AuthenticationMethod.CONTEXT_CONFIG_AUTH_TYPE, NO_AUTH_METHOD);
         if (typeId == NO_AUTH_METHOD) {
             return;
@@ -504,17 +477,33 @@
             log.warn("No authentication method type found for ID: " + typeId);
             return;
         }
-
         ctx.setAuthenticationMethod(authMethodType.createAuthenticationMethod(ctx.getId()));
-        String str = config.getString(AuthenticationMethod.CONTEXT_CONFIG_AUTH_LOGGEDIN, "");
->>>>>>> e117f95a
-        if (str.length() > 0) {
-            ctx.getAuthenticationMethod().setLoggedInIndicatorPattern(str);
-        }
-        str = config.getString(AuthenticationMethod.CONTEXT_CONFIG_AUTH_LOGGEDOUT, "");
-        if (str.length() > 0) {
-            ctx.getAuthenticationMethod().setLoggedOutIndicatorPattern(str);
-        }
-        ctx.getAuthenticationMethod().getType().importData(config, ctx.getAuthenticationMethod());
+        AuthenticationMethod method = ctx.getAuthenticationMethod();
+
+        AuthCheckingStrategy strategy =
+                AuthCheckingStrategy.valueOf(
+                        config.getString(AuthenticationMethod.CONTEXT_CONFIG_AUTH_STRATEGY));
+        method.setAuthCheckingStrategy(strategy);
+
+        method.setPollUrl(config.getString(AuthenticationMethod.CONTEXT_CONFIG_AUTH_POLL_URL, ""));
+        method.setPollData(
+                config.getString(AuthenticationMethod.CONTEXT_CONFIG_AUTH_POLL_DATA, ""));
+        method.setPollHeaders(
+                config.getString(AuthenticationMethod.CONTEXT_CONFIG_AUTH_POLL_HEADERS, ""));
+        method.setPollFrequency(
+                config.getInt(
+                        AuthenticationMethod.CONTEXT_CONFIG_AUTH_POLL_FREQ,
+                        AuthenticationMethod.DEFAULT_POLL_FREQUENCY));
+
+        AuthPollFrequencyUnits units =
+                AuthPollFrequencyUnits.valueOf(
+                        config.getString(AuthenticationMethod.CONTEXT_CONFIG_AUTH_POLL_UNITS));
+        method.setPollFrequencyUnits(units);
+
+        method.setLoggedInIndicatorPattern(
+                config.getString(AuthenticationMethod.CONTEXT_CONFIG_AUTH_LOGGEDIN, ""));
+        method.setLoggedOutIndicatorPattern(
+                config.getString(AuthenticationMethod.CONTEXT_CONFIG_AUTH_LOGGEDOUT, ""));
+        method.getType().importData(config, method);
     }
 }